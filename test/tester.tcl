--- conflicted
+++ resolved
@@ -696,15 +696,12 @@
   }
 }
 
-<<<<<<< HEAD
 proc normalize_list {L} {
   set L2 [list]
   foreach l $L {lappend L2 $l}
   set L2
 }
-    
-=======
->>>>>>> 8bff07a5
+
 proc do_execsql_test {testname sql {result {}}} {
   fix_testname testname
   uplevel do_test [list $testname] [list "execsql {$sql}"] [list [list {*}$result]]
