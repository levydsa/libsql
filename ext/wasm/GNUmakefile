--- conflicted
+++ resolved
@@ -618,19 +618,6 @@
 		fi; \
 fi
 endef
-<<<<<<< HEAD
-define SQLITE3.xJS.RECIPE
-	@echo "Building $@ ..."
-	$(emcc.bin) -o $@ $(emcc_opt_full) $(emcc.flags) \
-    $(emcc.jsflags) \
-    $(pre-post-sqlite3.flags.$(1)) $(emcc.flags.sqlite3.$(1)) \
-    $(cflags.common) $(SQLITE_OPT) $(sqlite3-wasm.c)
-	@$(call SQLITE3.xJS.ESM-EXPORT-DEFAULT,$(1))
-	chmod -x $(sqlite3.wasm)
-	$(maybe-wasm-strip) $(sqlite3.wasm)
-	$(maybe-wasm-shrink) $(sqlite3.wasm) -o $(sqlite3.wasm) || :
-	@ls -la $@ $(sqlite3.wasm)
-=======
 
 # extern-post-js* and extern-pre-js* are files for use with
 # Emscripten's --extern-pre-js and --extern-post-js flags.
@@ -686,11 +673,11 @@
 	fi
 	chmod -x $$(sqlite3.wasm)
 	$$(maybe-wasm-strip) $$(sqlite3.wasm)
+  $(maybe-wasm-shrink) $(sqlite3.wasm) -o $(sqlite3.wasm) || :
 	@ls -la $@ $$(sqlite3.wasm)
 all: $(4)
 quick: $(4)
 CLEAN_FILES += $(3) $(4)
->>>>>>> 072f48e5
 endef
 # ^^^ /SETUP_LIB_BUILD_MODE
 ########################################################################
