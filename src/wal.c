--- conflicted
+++ resolved
@@ -1640,11 +1640,8 @@
   szPage = walPagesize(pWal);
   testcase( szPage<=32768 );
   testcase( szPage>=65536 );
-<<<<<<< HEAD
   pInfo = walCkptInfo(pWal);
   if( pInfo->nBackfill>=pWal->hdr.mxFrame ) return SQLITE_OK;
-=======
->>>>>>> 27f9aba1
 
   /* Allocate the iterator */
   rc = walIteratorInit(pWal, &pIter);
@@ -1664,10 +1661,7 @@
   ** cannot be backfilled from the WAL.
   */
   mxSafeFrame = pWal->hdr.mxFrame;
-<<<<<<< HEAD
   mxPage = pWal->hdr.nPage;
-=======
->>>>>>> 27f9aba1
   for(i=1; i<WAL_NREADER; i++){
     u32 y = pInfo->aReadMark[i];
     if( mxSafeFrame>y ){
