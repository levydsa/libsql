/*
** 2015-06-08
**
** The author disclaims copyright to this source code.  In place of
** a legal notice, here is a blessing:
**
**    May you do good and not evil.
**    May you find forgiveness for yourself and forgive others.
**    May you share freely, never taking more than you give.
**
*************************************************************************
**
** This file contains C code to implement the TreeView debugging routines.
** These routines print a parse tree to standard output for debugging and
** analysis. 
**
** The interfaces in this file is only available when compiling
** with SQLITE_DEBUG.
*/
#include "sqliteInt.h"
#ifdef SQLITE_DEBUG

/*
** Add a new subitem to the tree.  The moreToFollow flag indicates that this
** is not the last item in the tree.
*/
static void sqlite3TreeViewPush(TreeView **pp, u8 moreToFollow){
  TreeView *p = *pp;
  if( p==0 ){
    *pp = p = sqlite3_malloc64( sizeof(*p) );
    if( p==0 ) return;
    memset(p, 0, sizeof(*p));
  }else{
    p->iLevel++;
  }
  assert( moreToFollow==0 || moreToFollow==1 );
  if( p->iLevel<(int)sizeof(p->bLine) ) p->bLine[p->iLevel] = moreToFollow;
}

/*
** Finished with one layer of the tree
*/
static void sqlite3TreeViewPop(TreeView **pp){
  TreeView *p = *pp;
  if( p==0 ) return;
  p->iLevel--;
  if( p->iLevel<0 ){
    sqlite3_free(p);
    *pp = 0;
  }
}

/*
** Generate a single line of output for the tree, with a prefix that contains
** all the appropriate tree lines
*/
void sqlite3TreeViewLine(TreeView *p, const char *zFormat, ...){
  va_list ap;
  int i;
  StrAccum acc;
  char zBuf[500];
  sqlite3StrAccumInit(&acc, 0, zBuf, sizeof(zBuf), 0);
  if( p ){
    for(i=0; i<p->iLevel && i<(int)sizeof(p->bLine)-1; i++){
      sqlite3_str_append(&acc, p->bLine[i] ? "|   " : "    ", 4);
    }
    sqlite3_str_append(&acc, p->bLine[i] ? "|-- " : "'-- ", 4);
  }
  if( zFormat!=0 ){
    va_start(ap, zFormat);
    sqlite3_str_vappendf(&acc, zFormat, ap);
    va_end(ap);
    assert( acc.nChar>0 || acc.accError );
    sqlite3_str_append(&acc, "\n", 1);
  }
  sqlite3StrAccumFinish(&acc);
  fprintf(stdout,"%s", zBuf);
  fflush(stdout);
}

/*
** Shorthand for starting a new tree item that consists of a single label
*/
static void sqlite3TreeViewItem(TreeView *p, const char *zLabel,u8 moreFollows){
  sqlite3TreeViewPush(&p, moreFollows);
  sqlite3TreeViewLine(p, "%s", zLabel);
}

/*
** Show a list of Column objects in tree format.
*/
void sqlite3TreeViewColumnList(
  TreeView *pView,
  const Column *aCol,
  int nCol,
  u8 moreToFollow
){
  int i;
  sqlite3TreeViewPush(&pView, moreToFollow);
  sqlite3TreeViewLine(pView, "COLUMNS");
  for(i=0; i<nCol; i++){
    u16 flg = aCol[i].colFlags;
    int moreToFollow = i<(nCol - 1);
    sqlite3TreeViewPush(&pView, moreToFollow);
    sqlite3TreeViewLine(pView, 0);
    printf(" %s", aCol[i].zCnName);
    switch( aCol[i].eCType ){
      case COLTYPE_ANY:      printf(" ANY");        break;
      case COLTYPE_BLOB:     printf(" BLOB");       break;
      case COLTYPE_INT:      printf(" INT");        break;
      case COLTYPE_INTEGER:  printf(" INTEGER");    break;
      case COLTYPE_REAL:     printf(" REAL");       break;
      case COLTYPE_TEXT:     printf(" TEXT");       break;
      case COLTYPE_CUSTOM: {
        if( flg & COLFLAG_HASTYPE ){
          const char *z = aCol[i].zCnName;
          z += strlen(z)+1;
          printf(" X-%s", z);
          break;
        }
      }
    }
    if( flg & COLFLAG_PRIMKEY ) printf(" PRIMARY KEY");
    if( flg & COLFLAG_HIDDEN ) printf(" HIDDEN");
<<<<<<< HEAD
    if( flg & COLFLAG_NOEXPAND ) printf(" NO-EXPAND");
=======
#ifdef COLFLAG_NOEXPAND
    if( flg & COLFLAG_NOEXPAND ) printf(" NO-EXPAND");
#endif
>>>>>>> 3a45d30e
    if( flg ) printf(" flags=%04x", flg);
    printf("\n");      
    fflush(stdout);
    sqlite3TreeViewPop(&pView);
  }
  sqlite3TreeViewPop(&pView);
}

/*
** Generate a human-readable description of a WITH clause.
*/
void sqlite3TreeViewWith(TreeView *pView, const With *pWith, u8 moreToFollow){
  int i;
  if( pWith==0 ) return;
  if( pWith->nCte==0 ) return;
  if( pWith->pOuter ){
    sqlite3TreeViewLine(pView, "WITH (0x%p, pOuter=0x%p)",pWith,pWith->pOuter);
  }else{
    sqlite3TreeViewLine(pView, "WITH (0x%p)", pWith);
  }
  if( pWith->nCte>0 ){
    sqlite3TreeViewPush(&pView, moreToFollow);
    for(i=0; i<pWith->nCte; i++){
      StrAccum x;
      char zLine[1000];
      const struct Cte *pCte = &pWith->a[i];
      sqlite3StrAccumInit(&x, 0, zLine, sizeof(zLine), 0);
      sqlite3_str_appendf(&x, "%s", pCte->zName);
      if( pCte->pCols && pCte->pCols->nExpr>0 ){
        char cSep = '(';
        int j;
        for(j=0; j<pCte->pCols->nExpr; j++){
          sqlite3_str_appendf(&x, "%c%s", cSep, pCte->pCols->a[j].zEName);
          cSep = ',';
        }
        sqlite3_str_appendf(&x, ")");
      }
      if( pCte->eM10d!=M10d_Any ){
        sqlite3_str_appendf(&x, " %sMATERIALIZED", 
           pCte->eM10d==M10d_No ? "NOT " : "");
      }
      if( pCte->pUse ){
        sqlite3_str_appendf(&x, " (pUse=0x%p, nUse=%d)", pCte->pUse,
                 pCte->pUse->nUse);
      }
      sqlite3StrAccumFinish(&x);
      sqlite3TreeViewItem(pView, zLine, i<pWith->nCte-1);
      sqlite3TreeViewSelect(pView, pCte->pSelect, 0);
      sqlite3TreeViewPop(&pView);
    }
    sqlite3TreeViewPop(&pView);
  }
}

/*
** Generate a human-readable description of a SrcList object.
*/
void sqlite3TreeViewSrcList(TreeView *pView, const SrcList *pSrc){
  int i;
  if( pSrc==0 ) return;
  for(i=0; i<pSrc->nSrc; i++){
    const SrcItem *pItem = &pSrc->a[i];
    StrAccum x;
    int n = 0;
    char zLine[100];
    sqlite3StrAccumInit(&x, 0, zLine, sizeof(zLine), 0);
    x.printfFlags |= SQLITE_PRINTF_INTERNAL;
    sqlite3_str_appendf(&x, "{%d:*} %!S", pItem->iCursor, pItem);
    if( pItem->pTab ){
      sqlite3_str_appendf(&x, " tab=%Q nCol=%d ptr=%p used=%llx",
           pItem->pTab->zName, pItem->pTab->nCol, pItem->pTab, pItem->colUsed);
    }
    if( (pItem->fg.jointype & (JT_LEFT|JT_RIGHT))==(JT_LEFT|JT_RIGHT) ){
      sqlite3_str_appendf(&x, " FULL-OUTER-JOIN");
    }else if( pItem->fg.jointype & JT_LEFT ){
      sqlite3_str_appendf(&x, " LEFT-JOIN");
    }else if( pItem->fg.jointype & JT_RIGHT ){
      sqlite3_str_appendf(&x, " RIGHT-JOIN");
    }else if( pItem->fg.jointype & JT_CROSS ){
      sqlite3_str_appendf(&x, " CROSS-JOIN");
    }
    if( pItem->fg.jointype & JT_LTORJ ){
      sqlite3_str_appendf(&x, " LTORJ");
    }
    if( pItem->fg.fromDDL ){
      sqlite3_str_appendf(&x, " DDL");
    }
    if( pItem->fg.isCte ){
      sqlite3_str_appendf(&x, " CteUse=0x%p", pItem->u2.pCteUse);
    }
    sqlite3StrAccumFinish(&x);
    sqlite3TreeViewItem(pView, zLine, i<pSrc->nSrc-1);
    n = 0;
<<<<<<< HEAD
    if( pItem->pTab ) n++;
=======
>>>>>>> 3a45d30e
    if( pItem->pSelect ) n++;
    if( pItem->fg.isTabFunc ) n++;
    if( pItem->fg.isUsing ) n++;
    if( pItem->fg.isUsing ){
      sqlite3TreeViewIdList(pView, pItem->u3.pUsing, (--n)>0, "USING");
    }
<<<<<<< HEAD
    if( pItem->pTab ){
      Table *pTab = pItem->pTab;
      sqlite3TreeViewColumnList(pView, pTab->aCol, pTab->nCol, (--n)>0);
    }
=======
>>>>>>> 3a45d30e
    if( pItem->pSelect ){
      if( pItem->pTab ){
        Table *pTab = pItem->pTab;
        sqlite3TreeViewColumnList(pView, pTab->aCol, pTab->nCol, 1);
      }
      assert( pItem->fg.isNestedFrom == IsNestedFrom(pItem->pSelect) );
      sqlite3TreeViewSelect(pView, pItem->pSelect, (--n)>0);
    }
    if( pItem->fg.isTabFunc ){
      sqlite3TreeViewExprList(pView, pItem->u1.pFuncArg, 0, "func-args:");
    }
    sqlite3TreeViewPop(&pView);
  }
}

/*
** Generate a human-readable description of a Select object.
*/
void sqlite3TreeViewSelect(TreeView *pView, const Select *p, u8 moreToFollow){
  int n = 0;
  int cnt = 0;
  if( p==0 ){
    sqlite3TreeViewLine(pView, "nil-SELECT");
    return;
  } 
  sqlite3TreeViewPush(&pView, moreToFollow);
  if( p->pWith ){
    sqlite3TreeViewWith(pView, p->pWith, 1);
    cnt = 1;
    sqlite3TreeViewPush(&pView, 1);
  }
  do{
    if( p->selFlags & SF_WhereBegin ){
      sqlite3TreeViewLine(pView, "sqlite3WhereBegin()");
    }else{
      sqlite3TreeViewLine(pView,
        "SELECT%s%s (%u/%p) selFlags=0x%x nSelectRow=%d",
        ((p->selFlags & SF_Distinct) ? " DISTINCT" : ""),
        ((p->selFlags & SF_Aggregate) ? " agg_flag" : ""),
        p->selId, p, p->selFlags,
        (int)p->nSelectRow
      );
    }
    if( cnt++ ) sqlite3TreeViewPop(&pView);
    if( p->pPrior ){
      n = 1000;
    }else{
      n = 0;
      if( p->pSrc && p->pSrc->nSrc ) n++;
      if( p->pWhere ) n++;
      if( p->pGroupBy ) n++;
      if( p->pHaving ) n++;
      if( p->pOrderBy ) n++;
      if( p->pLimit ) n++;
#ifndef SQLITE_OMIT_WINDOWFUNC
      if( p->pWin ) n++;
      if( p->pWinDefn ) n++;
#endif
    }
    if( p->pEList ){
      sqlite3TreeViewExprList(pView, p->pEList, n>0, "result-set");
    }
    n--;
#ifndef SQLITE_OMIT_WINDOWFUNC
    if( p->pWin ){
      Window *pX;
      sqlite3TreeViewPush(&pView, (n--)>0);
      sqlite3TreeViewLine(pView, "window-functions");
      for(pX=p->pWin; pX; pX=pX->pNextWin){
        sqlite3TreeViewWinFunc(pView, pX, pX->pNextWin!=0);
      }
      sqlite3TreeViewPop(&pView);
    }
#endif
    if( p->pSrc && p->pSrc->nSrc ){
      sqlite3TreeViewPush(&pView, (n--)>0);
      sqlite3TreeViewLine(pView, "FROM");
      sqlite3TreeViewSrcList(pView, p->pSrc);
      sqlite3TreeViewPop(&pView);
    }
    if( p->pWhere ){
      sqlite3TreeViewItem(pView, "WHERE", (n--)>0);
      sqlite3TreeViewExpr(pView, p->pWhere, 0);
      sqlite3TreeViewPop(&pView);
    }
    if( p->pGroupBy ){
      sqlite3TreeViewExprList(pView, p->pGroupBy, (n--)>0, "GROUPBY");
    }
    if( p->pHaving ){
      sqlite3TreeViewItem(pView, "HAVING", (n--)>0);
      sqlite3TreeViewExpr(pView, p->pHaving, 0);
      sqlite3TreeViewPop(&pView);
    }
#ifndef SQLITE_OMIT_WINDOWFUNC
    if( p->pWinDefn ){
      Window *pX;
      sqlite3TreeViewItem(pView, "WINDOW", (n--)>0);
      for(pX=p->pWinDefn; pX; pX=pX->pNextWin){
        sqlite3TreeViewWindow(pView, pX, pX->pNextWin!=0);
      }
      sqlite3TreeViewPop(&pView);
    }
#endif
    if( p->pOrderBy ){
      sqlite3TreeViewExprList(pView, p->pOrderBy, (n--)>0, "ORDERBY");
    }
    if( p->pLimit ){
      sqlite3TreeViewItem(pView, "LIMIT", (n--)>0);
      sqlite3TreeViewExpr(pView, p->pLimit->pLeft, p->pLimit->pRight!=0);
      if( p->pLimit->pRight ){
        sqlite3TreeViewItem(pView, "OFFSET", (n--)>0);
        sqlite3TreeViewExpr(pView, p->pLimit->pRight, 0);
        sqlite3TreeViewPop(&pView);
      }
      sqlite3TreeViewPop(&pView);
    }
    if( p->pPrior ){
      const char *zOp = "UNION";
      switch( p->op ){
        case TK_ALL:         zOp = "UNION ALL";  break;
        case TK_INTERSECT:   zOp = "INTERSECT";  break;
        case TK_EXCEPT:      zOp = "EXCEPT";     break;
      }
      sqlite3TreeViewItem(pView, zOp, 1);
    }
    p = p->pPrior;
  }while( p!=0 );
  sqlite3TreeViewPop(&pView);
}

#ifndef SQLITE_OMIT_WINDOWFUNC
/*
** Generate a description of starting or stopping bounds
*/
void sqlite3TreeViewBound(
  TreeView *pView,        /* View context */
  u8 eBound,              /* UNBOUNDED, CURRENT, PRECEDING, FOLLOWING */
  Expr *pExpr,            /* Value for PRECEDING or FOLLOWING */
  u8 moreToFollow         /* True if more to follow */
){
  switch( eBound ){
    case TK_UNBOUNDED: {
      sqlite3TreeViewItem(pView, "UNBOUNDED", moreToFollow);
      sqlite3TreeViewPop(&pView);
      break;
    }
    case TK_CURRENT: {
      sqlite3TreeViewItem(pView, "CURRENT", moreToFollow);
      sqlite3TreeViewPop(&pView);
      break;
    }
    case TK_PRECEDING: {
      sqlite3TreeViewItem(pView, "PRECEDING", moreToFollow);
      sqlite3TreeViewExpr(pView, pExpr, 0);
      sqlite3TreeViewPop(&pView);
      break;
    }
    case TK_FOLLOWING: {
      sqlite3TreeViewItem(pView, "FOLLOWING", moreToFollow);
      sqlite3TreeViewExpr(pView, pExpr, 0);
      sqlite3TreeViewPop(&pView);
      break;
    }
  }
}
#endif /* SQLITE_OMIT_WINDOWFUNC */

#ifndef SQLITE_OMIT_WINDOWFUNC
/*
** Generate a human-readable explanation for a Window object
*/
void sqlite3TreeViewWindow(TreeView *pView, const Window *pWin, u8 more){
  int nElement = 0;
  if( pWin==0 ) return;
  if( pWin->pFilter ){
    sqlite3TreeViewItem(pView, "FILTER", 1);
    sqlite3TreeViewExpr(pView, pWin->pFilter, 0);
    sqlite3TreeViewPop(&pView);
  }
  sqlite3TreeViewPush(&pView, more);
  if( pWin->zName ){
    sqlite3TreeViewLine(pView, "OVER %s (%p)", pWin->zName, pWin);
  }else{
    sqlite3TreeViewLine(pView, "OVER (%p)", pWin);
  }
  if( pWin->zBase )    nElement++;
  if( pWin->pOrderBy ) nElement++;
  if( pWin->eFrmType ) nElement++;
  if( pWin->eExclude ) nElement++;
  if( pWin->zBase ){
    sqlite3TreeViewPush(&pView, (--nElement)>0);
    sqlite3TreeViewLine(pView, "window: %s", pWin->zBase);
    sqlite3TreeViewPop(&pView);
  }
  if( pWin->pPartition ){
    sqlite3TreeViewExprList(pView, pWin->pPartition, nElement>0,"PARTITION-BY");
  }
  if( pWin->pOrderBy ){
    sqlite3TreeViewExprList(pView, pWin->pOrderBy, (--nElement)>0, "ORDER-BY");
  }
  if( pWin->eFrmType ){
    char zBuf[30];
    const char *zFrmType = "ROWS";
    if( pWin->eFrmType==TK_RANGE ) zFrmType = "RANGE";
    if( pWin->eFrmType==TK_GROUPS ) zFrmType = "GROUPS";
    sqlite3_snprintf(sizeof(zBuf),zBuf,"%s%s",zFrmType,
        pWin->bImplicitFrame ? " (implied)" : "");
    sqlite3TreeViewItem(pView, zBuf, (--nElement)>0);
    sqlite3TreeViewBound(pView, pWin->eStart, pWin->pStart, 1);
    sqlite3TreeViewBound(pView, pWin->eEnd, pWin->pEnd, 0);
    sqlite3TreeViewPop(&pView);
  }
  if( pWin->eExclude ){
    char zBuf[30];
    const char *zExclude;
    switch( pWin->eExclude ){
      case TK_NO:      zExclude = "NO OTHERS";   break;
      case TK_CURRENT: zExclude = "CURRENT ROW"; break;
      case TK_GROUP:   zExclude = "GROUP";       break;
      case TK_TIES:    zExclude = "TIES";        break;
      default:
        sqlite3_snprintf(sizeof(zBuf),zBuf,"invalid(%d)", pWin->eExclude);
        zExclude = zBuf;
        break;
    }
    sqlite3TreeViewPush(&pView, 0);
    sqlite3TreeViewLine(pView, "EXCLUDE %s", zExclude);
    sqlite3TreeViewPop(&pView);
  }
  sqlite3TreeViewPop(&pView);
}
#endif /* SQLITE_OMIT_WINDOWFUNC */

#ifndef SQLITE_OMIT_WINDOWFUNC
/*
** Generate a human-readable explanation for a Window Function object
*/
void sqlite3TreeViewWinFunc(TreeView *pView, const Window *pWin, u8 more){
  sqlite3TreeViewPush(&pView, more);
  sqlite3TreeViewLine(pView, "WINFUNC %s(%d)",
                       pWin->pWFunc->zName, pWin->pWFunc->nArg);
  sqlite3TreeViewWindow(pView, pWin, 0);
  sqlite3TreeViewPop(&pView);
}
#endif /* SQLITE_OMIT_WINDOWFUNC */

/*
** Generate a human-readable explanation of an expression tree.
*/
void sqlite3TreeViewExpr(TreeView *pView, const Expr *pExpr, u8 moreToFollow){
  const char *zBinOp = 0;   /* Binary operator */
  const char *zUniOp = 0;   /* Unary operator */
  char zFlgs[200];
  sqlite3TreeViewPush(&pView, moreToFollow);
  if( pExpr==0 ){
    sqlite3TreeViewLine(pView, "nil");
    sqlite3TreeViewPop(&pView);
    return;
  }
  if( pExpr->flags || pExpr->affExpr || pExpr->vvaFlags ){
    StrAccum x;
    sqlite3StrAccumInit(&x, 0, zFlgs, sizeof(zFlgs), 0);
    sqlite3_str_appendf(&x, " fg.af=%x.%c",
      pExpr->flags, pExpr->affExpr ? pExpr->affExpr : 'n');
    if( ExprHasProperty(pExpr, EP_FromJoin) ){
      sqlite3_str_appendf(&x, " iJoin=%d", pExpr->w.iJoin);
    }
    if( ExprHasProperty(pExpr, EP_FromDDL) ){
      sqlite3_str_appendf(&x, " DDL");
    }
    if( ExprHasVVAProperty(pExpr, EP_Immutable) ){
      sqlite3_str_appendf(&x, " IMMUTABLE");
    }
    sqlite3StrAccumFinish(&x);
  }else{
    zFlgs[0] = 0;
  }
  switch( pExpr->op ){
    case TK_AGG_COLUMN: {
      sqlite3TreeViewLine(pView, "AGG{%d:%d}%s",
            pExpr->iTable, pExpr->iColumn, zFlgs);
      break;
    }
    case TK_COLUMN: {
      if( pExpr->iTable<0 ){
        /* This only happens when coding check constraints */
        char zOp2[16];
        if( pExpr->op2 ){
          sqlite3_snprintf(sizeof(zOp2),zOp2," op2=0x%02x",pExpr->op2);
        }else{
          zOp2[0] = 0;
        }
        sqlite3TreeViewLine(pView, "COLUMN(%d)%s%s",
                                    pExpr->iColumn, zFlgs, zOp2);
      }else{
        assert( ExprUseYTab(pExpr) );
        sqlite3TreeViewLine(pView, "{%d:%d} pTab=%p%s",
                        pExpr->iTable, pExpr->iColumn,
                        pExpr->y.pTab, zFlgs);
      }
      if( ExprHasProperty(pExpr, EP_FixedCol) ){
        sqlite3TreeViewExpr(pView, pExpr->pLeft, 0);
      }
      break;
    }
    case TK_INTEGER: {
      if( pExpr->flags & EP_IntValue ){
        sqlite3TreeViewLine(pView, "%d", pExpr->u.iValue);
      }else{
        sqlite3TreeViewLine(pView, "%s", pExpr->u.zToken);
      }
      break;
    }
#ifndef SQLITE_OMIT_FLOATING_POINT
    case TK_FLOAT: {
      assert( !ExprHasProperty(pExpr, EP_IntValue) );
      sqlite3TreeViewLine(pView,"%s", pExpr->u.zToken);
      break;
    }
#endif
    case TK_STRING: {
      assert( !ExprHasProperty(pExpr, EP_IntValue) );
      sqlite3TreeViewLine(pView,"%Q", pExpr->u.zToken);
      break;
    }
    case TK_NULL: {
      sqlite3TreeViewLine(pView,"NULL");
      break;
    }
    case TK_TRUEFALSE: {
      sqlite3TreeViewLine(pView,"%s%s",
         sqlite3ExprTruthValue(pExpr) ? "TRUE" : "FALSE", zFlgs);
      break;
    }
#ifndef SQLITE_OMIT_BLOB_LITERAL
    case TK_BLOB: {
      assert( !ExprHasProperty(pExpr, EP_IntValue) );
      sqlite3TreeViewLine(pView,"%s", pExpr->u.zToken);
      break;
    }
#endif
    case TK_VARIABLE: {
      assert( !ExprHasProperty(pExpr, EP_IntValue) );
      sqlite3TreeViewLine(pView,"VARIABLE(%s,%d)",
                          pExpr->u.zToken, pExpr->iColumn);
      break;
    }
    case TK_REGISTER: {
      sqlite3TreeViewLine(pView,"REGISTER(%d)", pExpr->iTable);
      break;
    }
    case TK_ID: {
      assert( !ExprHasProperty(pExpr, EP_IntValue) );
      sqlite3TreeViewLine(pView,"ID \"%w\"", pExpr->u.zToken);
      break;
    }
#ifndef SQLITE_OMIT_CAST
    case TK_CAST: {
      /* Expressions of the form:   CAST(pLeft AS token) */
      assert( !ExprHasProperty(pExpr, EP_IntValue) );
      sqlite3TreeViewLine(pView,"CAST %Q", pExpr->u.zToken);
      sqlite3TreeViewExpr(pView, pExpr->pLeft, 0);
      break;
    }
#endif /* SQLITE_OMIT_CAST */
    case TK_LT:      zBinOp = "LT";     break;
    case TK_LE:      zBinOp = "LE";     break;
    case TK_GT:      zBinOp = "GT";     break;
    case TK_GE:      zBinOp = "GE";     break;
    case TK_NE:      zBinOp = "NE";     break;
    case TK_EQ:      zBinOp = "EQ";     break;
    case TK_IS:      zBinOp = "IS";     break;
    case TK_ISNOT:   zBinOp = "ISNOT";  break;
    case TK_AND:     zBinOp = "AND";    break;
    case TK_OR:      zBinOp = "OR";     break;
    case TK_PLUS:    zBinOp = "ADD";    break;
    case TK_STAR:    zBinOp = "MUL";    break;
    case TK_MINUS:   zBinOp = "SUB";    break;
    case TK_REM:     zBinOp = "REM";    break;
    case TK_BITAND:  zBinOp = "BITAND"; break;
    case TK_BITOR:   zBinOp = "BITOR";  break;
    case TK_SLASH:   zBinOp = "DIV";    break;
    case TK_LSHIFT:  zBinOp = "LSHIFT"; break;
    case TK_RSHIFT:  zBinOp = "RSHIFT"; break;
    case TK_CONCAT:  zBinOp = "CONCAT"; break;
    case TK_DOT:     zBinOp = "DOT";    break;
    case TK_LIMIT:   zBinOp = "LIMIT";  break;

    case TK_UMINUS:  zUniOp = "UMINUS"; break;
    case TK_UPLUS:   zUniOp = "UPLUS";  break;
    case TK_BITNOT:  zUniOp = "BITNOT"; break;
    case TK_NOT:     zUniOp = "NOT";    break;
    case TK_ISNULL:  zUniOp = "ISNULL"; break;
    case TK_NOTNULL: zUniOp = "NOTNULL"; break;

    case TK_TRUTH: {
      int x;
      const char *azOp[] = {
         "IS-FALSE", "IS-TRUE", "IS-NOT-FALSE", "IS-NOT-TRUE"
      };
      assert( pExpr->op2==TK_IS || pExpr->op2==TK_ISNOT );
      assert( pExpr->pRight );
      assert( sqlite3ExprSkipCollate(pExpr->pRight)->op==TK_TRUEFALSE );
      x = (pExpr->op2==TK_ISNOT)*2 + sqlite3ExprTruthValue(pExpr->pRight);
      zUniOp = azOp[x];
      break;
    }

    case TK_SPAN: {
      assert( !ExprHasProperty(pExpr, EP_IntValue) );
      sqlite3TreeViewLine(pView, "SPAN %Q", pExpr->u.zToken);
      sqlite3TreeViewExpr(pView, pExpr->pLeft, 0);
      break;
    }

    case TK_COLLATE: {
      /* COLLATE operators without the EP_Collate flag are intended to
      ** emulate collation associated with a table column.  These show
      ** up in the treeview output as "SOFT-COLLATE".  Explicit COLLATE
      ** operators that appear in the original SQL always have the
      ** EP_Collate bit set and appear in treeview output as just "COLLATE" */
      assert( !ExprHasProperty(pExpr, EP_IntValue) );
      sqlite3TreeViewLine(pView, "%sCOLLATE %Q%s",
        !ExprHasProperty(pExpr, EP_Collate) ? "SOFT-" : "",
        pExpr->u.zToken, zFlgs);
      sqlite3TreeViewExpr(pView, pExpr->pLeft, 0);
      break;
    }

    case TK_AGG_FUNCTION:
    case TK_FUNCTION: {
      ExprList *pFarg;       /* List of function arguments */
      Window *pWin;
      if( ExprHasProperty(pExpr, EP_TokenOnly) ){
        pFarg = 0;
        pWin = 0;
      }else{
        assert( ExprUseXList(pExpr) );
        pFarg = pExpr->x.pList;
#ifndef SQLITE_OMIT_WINDOWFUNC
        pWin = ExprHasProperty(pExpr, EP_WinFunc) ? pExpr->y.pWin : 0;
#else
        pWin = 0;
#endif 
      }
      assert( !ExprHasProperty(pExpr, EP_IntValue) );
      if( pExpr->op==TK_AGG_FUNCTION ){
        sqlite3TreeViewLine(pView, "AGG_FUNCTION%d %Q%s agg=%d[%d]/%p",
                             pExpr->op2, pExpr->u.zToken, zFlgs,
                             pExpr->pAggInfo ? pExpr->pAggInfo->selId : 0,
                             pExpr->iAgg, pExpr->pAggInfo);
      }else if( pExpr->op2!=0 ){
        const char *zOp2;
        char zBuf[8];
        sqlite3_snprintf(sizeof(zBuf),zBuf,"0x%02x",pExpr->op2);
        zOp2 = zBuf;
        if( pExpr->op2==NC_IsCheck ) zOp2 = "NC_IsCheck";
        if( pExpr->op2==NC_IdxExpr ) zOp2 = "NC_IdxExpr";
        if( pExpr->op2==NC_PartIdx ) zOp2 = "NC_PartIdx";
        if( pExpr->op2==NC_GenCol ) zOp2 = "NC_GenCol";
        sqlite3TreeViewLine(pView, "FUNCTION %Q%s op2=%s",
                            pExpr->u.zToken, zFlgs, zOp2);
      }else{
        sqlite3TreeViewLine(pView, "FUNCTION %Q%s", pExpr->u.zToken, zFlgs);
      }
      if( pFarg ){
        sqlite3TreeViewExprList(pView, pFarg, pWin!=0, 0);
      }
#ifndef SQLITE_OMIT_WINDOWFUNC
      if( pWin ){
        sqlite3TreeViewWindow(pView, pWin, 0);
      }
#endif
      break;
    }
#ifndef SQLITE_OMIT_SUBQUERY
    case TK_EXISTS: {
      assert( ExprUseXSelect(pExpr) );
      sqlite3TreeViewLine(pView, "EXISTS-expr flags=0x%x", pExpr->flags);
      sqlite3TreeViewSelect(pView, pExpr->x.pSelect, 0);
      break;
    }
    case TK_SELECT: {
      assert( ExprUseXSelect(pExpr) );
      sqlite3TreeViewLine(pView, "subquery-expr flags=0x%x", pExpr->flags);
      sqlite3TreeViewSelect(pView, pExpr->x.pSelect, 0);
      break;
    }
    case TK_IN: {
      sqlite3_str *pStr = sqlite3_str_new(0);
      char *z;
      sqlite3_str_appendf(pStr, "IN flags=0x%x", pExpr->flags);
      if( pExpr->iTable ) sqlite3_str_appendf(pStr, " iTable=%d",pExpr->iTable);
      if( ExprHasProperty(pExpr, EP_Subrtn) ){
        sqlite3_str_appendf(pStr, " subrtn(%d,%d)",
            pExpr->y.sub.regReturn, pExpr->y.sub.iAddr);
      }
      z = sqlite3_str_finish(pStr);
      sqlite3TreeViewLine(pView, z);
      sqlite3_free(z);
      sqlite3TreeViewExpr(pView, pExpr->pLeft, 1);
      if( ExprUseXSelect(pExpr) ){
        sqlite3TreeViewSelect(pView, pExpr->x.pSelect, 0);
      }else{
        sqlite3TreeViewExprList(pView, pExpr->x.pList, 0, 0);
      }
      break;
    }
#endif /* SQLITE_OMIT_SUBQUERY */

    /*
    **    x BETWEEN y AND z
    **
    ** This is equivalent to
    **
    **    x>=y AND x<=z
    **
    ** X is stored in pExpr->pLeft.
    ** Y is stored in pExpr->pList->a[0].pExpr.
    ** Z is stored in pExpr->pList->a[1].pExpr.
    */
    case TK_BETWEEN: {
      const Expr *pX, *pY, *pZ;
      pX = pExpr->pLeft;
      assert( ExprUseXList(pExpr) );
      assert( pExpr->x.pList->nExpr==2 );
      pY = pExpr->x.pList->a[0].pExpr;
      pZ = pExpr->x.pList->a[1].pExpr;
      sqlite3TreeViewLine(pView, "BETWEEN");
      sqlite3TreeViewExpr(pView, pX, 1);
      sqlite3TreeViewExpr(pView, pY, 1);
      sqlite3TreeViewExpr(pView, pZ, 0);
      break;
    }
    case TK_TRIGGER: {
      /* If the opcode is TK_TRIGGER, then the expression is a reference
      ** to a column in the new.* or old.* pseudo-tables available to
      ** trigger programs. In this case Expr.iTable is set to 1 for the
      ** new.* pseudo-table, or 0 for the old.* pseudo-table. Expr.iColumn
      ** is set to the column of the pseudo-table to read, or to -1 to
      ** read the rowid field.
      */
      sqlite3TreeViewLine(pView, "%s(%d)", 
          pExpr->iTable ? "NEW" : "OLD", pExpr->iColumn);
      break;
    }
    case TK_CASE: {
      sqlite3TreeViewLine(pView, "CASE");
      sqlite3TreeViewExpr(pView, pExpr->pLeft, 1);
      assert( ExprUseXList(pExpr) );
      sqlite3TreeViewExprList(pView, pExpr->x.pList, 0, 0);
      break;
    }
#ifndef SQLITE_OMIT_TRIGGER
    case TK_RAISE: {
      const char *zType = "unk";
      switch( pExpr->affExpr ){
        case OE_Rollback:   zType = "rollback";  break;
        case OE_Abort:      zType = "abort";     break;
        case OE_Fail:       zType = "fail";      break;
        case OE_Ignore:     zType = "ignore";    break;
      }
      assert( !ExprHasProperty(pExpr, EP_IntValue) );
      sqlite3TreeViewLine(pView, "RAISE %s(%Q)", zType, pExpr->u.zToken);
      break;
    }
#endif
    case TK_MATCH: {
      sqlite3TreeViewLine(pView, "MATCH {%d:%d}%s",
                          pExpr->iTable, pExpr->iColumn, zFlgs);
      sqlite3TreeViewExpr(pView, pExpr->pRight, 0);
      break;
    }
    case TK_VECTOR: {
      char *z = sqlite3_mprintf("VECTOR%s",zFlgs);
      assert( ExprUseXList(pExpr) );
      sqlite3TreeViewBareExprList(pView, pExpr->x.pList, z);
      sqlite3_free(z);
      break;
    }
    case TK_SELECT_COLUMN: {
      sqlite3TreeViewLine(pView, "SELECT-COLUMN %d of [0..%d]%s",
              pExpr->iColumn, pExpr->iTable-1,
              pExpr->pRight==pExpr->pLeft ? " (SELECT-owner)" : "");
      assert( ExprUseXSelect(pExpr->pLeft) );
      sqlite3TreeViewSelect(pView, pExpr->pLeft->x.pSelect, 0);
      break;
    }
    case TK_IF_NULL_ROW: {
      sqlite3TreeViewLine(pView, "IF-NULL-ROW %d", pExpr->iTable);
      sqlite3TreeViewExpr(pView, pExpr->pLeft, 0);
      break;
    }
    case TK_ERROR: {
      Expr tmp;
      sqlite3TreeViewLine(pView, "ERROR");
      tmp = *pExpr;
      tmp.op = pExpr->op2;
      sqlite3TreeViewExpr(pView, &tmp, 0);
      break;
    }
    case TK_ROW: {
      if( pExpr->iColumn<=0 ){
        sqlite3TreeViewLine(pView, "First FROM table rowid");
      }else{
        sqlite3TreeViewLine(pView, "First FROM table column %d",
            pExpr->iColumn-1);
      }
      break;
    }
    default: {
      sqlite3TreeViewLine(pView, "op=%d", pExpr->op);
      break;
    }
  }
  if( zBinOp ){
    sqlite3TreeViewLine(pView, "%s%s", zBinOp, zFlgs);
    sqlite3TreeViewExpr(pView, pExpr->pLeft, 1);
    sqlite3TreeViewExpr(pView, pExpr->pRight, 0);
  }else if( zUniOp ){
    sqlite3TreeViewLine(pView, "%s%s", zUniOp, zFlgs);
   sqlite3TreeViewExpr(pView, pExpr->pLeft, 0);
  }
  sqlite3TreeViewPop(&pView);
}


/*
** Generate a human-readable explanation of an expression list.
*/
void sqlite3TreeViewBareExprList(
  TreeView *pView,
  const ExprList *pList,
  const char *zLabel
){
  if( zLabel==0 || zLabel[0]==0 ) zLabel = "LIST";
  if( pList==0 ){
    sqlite3TreeViewLine(pView, "%s (empty)", zLabel);
  }else{
    int i;
    sqlite3TreeViewLine(pView, "%s", zLabel);
    for(i=0; i<pList->nExpr; i++){
      int j = pList->a[i].u.x.iOrderByCol;
      char *zName = pList->a[i].zEName;
      int moreToFollow = i<pList->nExpr - 1;
      if( j || zName ){
        sqlite3TreeViewPush(&pView, moreToFollow);
        moreToFollow = 0;
        sqlite3TreeViewLine(pView, 0);
        if( zName ){
          switch( pList->a[i].eEName ){
            default:
              fprintf(stdout, "AS %s ", zName);
              break;
            case ENAME_TAB:
              fprintf(stdout, "TABLE-ALIAS-NAME(\"%s\") ", zName);
              if( pList->a[i].bUsed ) fprintf(stdout, "(used) ");
              if( pList->a[i].bUsingTerm ) fprintf(stdout, "(USING-term) ");
              break;
            case ENAME_SPAN:
              fprintf(stdout, "SPAN(\"%s\") ", zName);
              break;
          }
        }
        if( j ){
          fprintf(stdout, "iOrderByCol=%d", j);
        }
        fprintf(stdout, "\n");
        fflush(stdout);
      }
      sqlite3TreeViewExpr(pView, pList->a[i].pExpr, moreToFollow);
      if( j || zName ){
        sqlite3TreeViewPop(&pView);
      }
    }
  }
}
void sqlite3TreeViewExprList(
  TreeView *pView,
  const ExprList *pList,
  u8 moreToFollow,
  const char *zLabel
){
  sqlite3TreeViewPush(&pView, moreToFollow);
  sqlite3TreeViewBareExprList(pView, pList, zLabel);
  sqlite3TreeViewPop(&pView);
}

/*
** Generate a human-readable explanation of an id-list.
*/
void sqlite3TreeViewBareIdList(
  TreeView *pView,
  const IdList *pList,
  const char *zLabel
){
  if( zLabel==0 || zLabel[0]==0 ) zLabel = "LIST";
  if( pList==0 ){
    sqlite3TreeViewLine(pView, "%s (empty)", zLabel);
  }else{
    int i;
    sqlite3TreeViewLine(pView, "%s", zLabel);
    for(i=0; i<pList->nId; i++){
      char *zName = pList->a[i].zName;
      int moreToFollow = i<pList->nId - 1;
      if( zName==0 ) zName = "(null)";
      sqlite3TreeViewPush(&pView, moreToFollow);
      sqlite3TreeViewLine(pView, 0);
      if( pList->eU4==EU4_NONE ){
        fprintf(stdout, "%s\n", zName);
      }else if( pList->eU4==EU4_IDX ){
        fprintf(stdout, "%s (%d)\n", zName, pList->a[i].u4.idx);
      }else{
        assert( pList->eU4==EU4_EXPR );
        if( pList->a[i].u4.pExpr==0 ){
          fprintf(stdout, "%s (pExpr=NULL)\n", zName);
        }else{
          fprintf(stdout, "%s\n", zName);
          sqlite3TreeViewPush(&pView, i<pList->nId-1);
          sqlite3TreeViewExpr(pView, pList->a[i].u4.pExpr, 0);
          sqlite3TreeViewPop(&pView);
        }
      }
      sqlite3TreeViewPop(&pView);
    }
  }
}
void sqlite3TreeViewIdList(
  TreeView *pView,
  const IdList *pList,
  u8 moreToFollow,
  const char *zLabel
){
  sqlite3TreeViewPush(&pView, moreToFollow);
  sqlite3TreeViewBareIdList(pView, pList, zLabel);
  sqlite3TreeViewPop(&pView);
}

/*
** Generate a human-readable explanation of a list of Upsert objects
*/
void sqlite3TreeViewUpsert(
  TreeView *pView,
  const Upsert *pUpsert,
  u8 moreToFollow
){
  if( pUpsert==0 ) return;
  sqlite3TreeViewPush(&pView, moreToFollow);
  while( pUpsert ){
    int n;
    sqlite3TreeViewPush(&pView, pUpsert->pNextUpsert!=0 || moreToFollow);
    sqlite3TreeViewLine(pView, "ON CONFLICT DO %s", 
         pUpsert->isDoUpdate ? "UPDATE" : "NOTHING");
    n = (pUpsert->pUpsertSet!=0) + (pUpsert->pUpsertWhere!=0);
    sqlite3TreeViewExprList(pView, pUpsert->pUpsertTarget, (n--)>0, "TARGET");
    sqlite3TreeViewExprList(pView, pUpsert->pUpsertSet, (n--)>0, "SET");
    if( pUpsert->pUpsertWhere ){
      sqlite3TreeViewItem(pView, "WHERE", (n--)>0);
      sqlite3TreeViewExpr(pView, pUpsert->pUpsertWhere, 0);
      sqlite3TreeViewPop(&pView);
    }
    sqlite3TreeViewPop(&pView);
    pUpsert = pUpsert->pNextUpsert;
  }
  sqlite3TreeViewPop(&pView);
}

/*
** Generate a human-readable diagram of the data structure that go
** into generating an DELETE statement.
*/
void sqlite3TreeViewDelete(
  const With *pWith,
  const SrcList *pTabList,
  const Expr *pWhere,
  const ExprList *pOrderBy,
  const Expr *pLimit,
  const Trigger *pTrigger
){
  int n = 0;
  TreeView *pView = 0;
  sqlite3TreeViewPush(&pView, 0);
  sqlite3TreeViewLine(pView, "DELETE");
  if( pWith ) n++;
  if( pTabList ) n++;
  if( pWhere ) n++;
  if( pOrderBy ) n++;
  if( pLimit ) n++;
  if( pTrigger ) n++;
  if( pWith ){
    sqlite3TreeViewPush(&pView, (--n)>0);
    sqlite3TreeViewWith(pView, pWith, 0);
    sqlite3TreeViewPop(&pView);
  }
  if( pTabList ){
    sqlite3TreeViewPush(&pView, (--n)>0);
    sqlite3TreeViewLine(pView, "FROM");
    sqlite3TreeViewSrcList(pView, pTabList);
    sqlite3TreeViewPop(&pView);
  }
  if( pWhere ){
    sqlite3TreeViewPush(&pView, (--n)>0);
    sqlite3TreeViewLine(pView, "WHERE");
    sqlite3TreeViewExpr(pView, pWhere, 0);
    sqlite3TreeViewPop(&pView);
  }
  if( pOrderBy ){
    sqlite3TreeViewExprList(pView, pOrderBy, (--n)>0, "ORDER-BY");
  }
  if( pLimit ){
    sqlite3TreeViewPush(&pView, (--n)>0);
    sqlite3TreeViewLine(pView, "LIMIT");
    sqlite3TreeViewExpr(pView, pLimit, 0);
    sqlite3TreeViewPop(&pView);
  }
  if( pTrigger ){
    sqlite3TreeViewTrigger(pView, pTrigger, (--n)>0, 1);
  }
  sqlite3TreeViewPop(&pView);
}

/*
** Generate a human-readable diagram of the data structure that go
** into generating an INSERT statement.
*/
void sqlite3TreeViewInsert(
  const With *pWith,
  const SrcList *pTabList,
  const IdList *pColumnList,
  const Select *pSelect,
  const ExprList *pExprList,
  int onError,
  const Upsert *pUpsert,
  const Trigger *pTrigger
){
  TreeView *pView = 0;
  int n = 0;
  const char *zLabel = "INSERT";
  switch( onError ){
    case OE_Replace:  zLabel = "REPLACE";             break;
    case OE_Ignore:   zLabel = "INSERT OR IGNORE";    break;
    case OE_Rollback: zLabel = "INSERT OR ROLLBACK";  break;
    case OE_Abort:    zLabel = "INSERT OR ABORT";     break;
    case OE_Fail:     zLabel = "INSERT OR FAIL";      break;
  }
  sqlite3TreeViewPush(&pView, 0);
  sqlite3TreeViewLine(pView, zLabel);
  if( pWith ) n++;
  if( pTabList ) n++;
  if( pColumnList ) n++;
  if( pSelect ) n++;
  if( pExprList ) n++;
  if( pUpsert ) n++;
  if( pTrigger ) n++;
  if( pWith ){
    sqlite3TreeViewPush(&pView, (--n)>0);
    sqlite3TreeViewWith(pView, pWith, 0);
    sqlite3TreeViewPop(&pView);
  }
  if( pTabList ){
    sqlite3TreeViewPush(&pView, (--n)>0);
    sqlite3TreeViewLine(pView, "INTO");
    sqlite3TreeViewSrcList(pView, pTabList);
    sqlite3TreeViewPop(&pView);
  }
  if( pColumnList ){
    sqlite3TreeViewIdList(pView, pColumnList, (--n)>0, "COLUMNS");
  }
  if( pSelect ){
    sqlite3TreeViewPush(&pView, (--n)>0);
    sqlite3TreeViewLine(pView, "DATA-SOURCE");
    sqlite3TreeViewSelect(pView, pSelect, 0);
    sqlite3TreeViewPop(&pView);
  }
  if( pExprList ){
    sqlite3TreeViewExprList(pView, pExprList, (--n)>0, "VALUES");
  }
  if( pUpsert ){
    sqlite3TreeViewPush(&pView, (--n)>0);
    sqlite3TreeViewLine(pView, "UPSERT");
    sqlite3TreeViewUpsert(pView, pUpsert, 0);
    sqlite3TreeViewPop(&pView);
  }
  if( pTrigger ){
    sqlite3TreeViewTrigger(pView, pTrigger, (--n)>0, 1);
  }
  sqlite3TreeViewPop(&pView);
}

/*
** Generate a human-readable diagram of the data structure that go
** into generating an UPDATE statement.
*/
void sqlite3TreeViewUpdate(
  const With *pWith,
  const SrcList *pTabList,
  const ExprList *pChanges,
  const Expr *pWhere,
  int onError,
  const ExprList *pOrderBy,
  const Expr *pLimit,
  const Upsert *pUpsert,
  const Trigger *pTrigger
){
  int n = 0;
  TreeView *pView = 0;
  const char *zLabel = "UPDATE";
  switch( onError ){
    case OE_Replace:  zLabel = "UPDATE OR REPLACE";   break;
    case OE_Ignore:   zLabel = "UPDATE OR IGNORE";    break;
    case OE_Rollback: zLabel = "UPDATE OR ROLLBACK";  break;
    case OE_Abort:    zLabel = "UPDATE OR ABORT";     break;
    case OE_Fail:     zLabel = "UPDATE OR FAIL";      break;
  }
  sqlite3TreeViewPush(&pView, 0);
  sqlite3TreeViewLine(pView, zLabel);
  if( pWith ) n++;
  if( pTabList ) n++;
  if( pChanges ) n++;
  if( pWhere ) n++;
  if( pOrderBy ) n++;
  if( pLimit ) n++;
  if( pUpsert ) n++;
  if( pTrigger ) n++;
  if( pWith ){
    sqlite3TreeViewPush(&pView, (--n)>0);
    sqlite3TreeViewWith(pView, pWith, 0);
    sqlite3TreeViewPop(&pView);
  }
  if( pTabList ){
    sqlite3TreeViewPush(&pView, (--n)>0);
    sqlite3TreeViewLine(pView, "FROM");
    sqlite3TreeViewSrcList(pView, pTabList);
    sqlite3TreeViewPop(&pView);
  }
  if( pChanges ){
    sqlite3TreeViewExprList(pView, pChanges, (--n)>0, "SET");
  }
  if( pWhere ){
    sqlite3TreeViewPush(&pView, (--n)>0);
    sqlite3TreeViewLine(pView, "WHERE");
    sqlite3TreeViewExpr(pView, pWhere, 0);
    sqlite3TreeViewPop(&pView);
  }
  if( pOrderBy ){
    sqlite3TreeViewExprList(pView, pOrderBy, (--n)>0, "ORDER-BY");
  }
  if( pLimit ){
    sqlite3TreeViewPush(&pView, (--n)>0);
    sqlite3TreeViewLine(pView, "LIMIT");
    sqlite3TreeViewExpr(pView, pLimit, 0);
    sqlite3TreeViewPop(&pView);
  }
  if( pUpsert ){
    sqlite3TreeViewPush(&pView, (--n)>0);
    sqlite3TreeViewLine(pView, "UPSERT");
    sqlite3TreeViewUpsert(pView, pUpsert, 0);
    sqlite3TreeViewPop(&pView);
  }
  if( pTrigger ){
    sqlite3TreeViewTrigger(pView, pTrigger, (--n)>0, 1);
  }
  sqlite3TreeViewPop(&pView);
}

#ifndef SQLITE_OMIT_TRIGGER
/*
** Show a human-readable graph of a TriggerStep
*/
void sqlite3TreeViewTriggerStep(
  TreeView *pView,
  const TriggerStep *pStep,
  u8 moreToFollow,
  u8 showFullList
){
  int cnt = 0;
  if( pStep==0 ) return;
  sqlite3TreeViewPush(&pView, 
      moreToFollow || (showFullList && pStep->pNext!=0));
  do{
    if( cnt++ && pStep->pNext==0 ){
      sqlite3TreeViewPop(&pView);
      sqlite3TreeViewPush(&pView, 0);
    }
    sqlite3TreeViewLine(pView, "%s", pStep->zSpan ? pStep->zSpan : "RETURNING");
  }while( showFullList && (pStep = pStep->pNext)!=0 );
  sqlite3TreeViewPop(&pView);
}
  
/*
** Show a human-readable graph of a Trigger
*/
void sqlite3TreeViewTrigger(
  TreeView *pView,
  const Trigger *pTrigger,
  u8 moreToFollow,
  u8 showFullList
){
  int cnt = 0;
  if( pTrigger==0 ) return;
  sqlite3TreeViewPush(&pView,
     moreToFollow || (showFullList && pTrigger->pNext!=0));
  do{
    if( cnt++ && pTrigger->pNext==0 ){
      sqlite3TreeViewPop(&pView);
      sqlite3TreeViewPush(&pView, 0);
    }
    sqlite3TreeViewLine(pView, "TRIGGER %s", pTrigger->zName);
    sqlite3TreeViewPush(&pView, 0);
    sqlite3TreeViewTriggerStep(pView, pTrigger->step_list, 0, 1);
    sqlite3TreeViewPop(&pView);
  }while( showFullList && (pTrigger = pTrigger->pNext)!=0 );
  sqlite3TreeViewPop(&pView);
}
#endif /* SQLITE_OMIT_TRIGGER */
  

/*
** These simplified versions of the tree-view routines omit unnecessary
** parameters.  These variants are intended to be used from a symbolic
** debugger, such as "gdb", during interactive debugging sessions.
**
** This routines are given external linkage so that they will always be
** accessible to the debugging, and to avoid warnings about unused
** functions.  But these routines only exist in debugging builds, so they
** do not contaminate the interface.
*/
void sqlite3ShowExpr(const Expr *p){ sqlite3TreeViewExpr(0,p,0); }
void sqlite3ShowExprList(const ExprList *p){ sqlite3TreeViewExprList(0,p,0,0);}
void sqlite3ShowIdList(const IdList *p){ sqlite3TreeViewIdList(0,p,0,0); }
void sqlite3ShowSrcList(const SrcList *p){ sqlite3TreeViewSrcList(0,p); }
void sqlite3ShowSelect(const Select *p){ sqlite3TreeViewSelect(0,p,0); }
void sqlite3ShowWith(const With *p){ sqlite3TreeViewWith(0,p,0); }
void sqlite3ShowUpsert(const Upsert *p){ sqlite3TreeViewUpsert(0,p,0); }
#ifndef SQLITE_OMIT_TRIGGER
void sqlite3ShowTriggerStep(const TriggerStep *p){
  sqlite3TreeViewTriggerStep(0,p,0,0);
}
void sqlite3ShowTriggerStepList(const TriggerStep *p){
  sqlite3TreeViewTriggerStep(0,p,0,1);
}
void sqlite3ShowTrigger(const Trigger *p){ sqlite3TreeViewTrigger(0,p,0,0); }
void sqlite3ShowTriggerList(const Trigger *p){ sqlite3TreeViewTrigger(0,p,0,1);}
#endif
#ifndef SQLITE_OMIT_WINDOWFUNC
void sqlite3ShowWindow(const Window *p){ sqlite3TreeViewWindow(0,p,0); }
void sqlite3ShowWinFunc(const Window *p){ sqlite3TreeViewWinFunc(0,p,0); }
#endif

#endif /* SQLITE_DEBUG */<|MERGE_RESOLUTION|>--- conflicted
+++ resolved
@@ -122,13 +122,9 @@
     }
     if( flg & COLFLAG_PRIMKEY ) printf(" PRIMARY KEY");
     if( flg & COLFLAG_HIDDEN ) printf(" HIDDEN");
-<<<<<<< HEAD
-    if( flg & COLFLAG_NOEXPAND ) printf(" NO-EXPAND");
-=======
 #ifdef COLFLAG_NOEXPAND
     if( flg & COLFLAG_NOEXPAND ) printf(" NO-EXPAND");
 #endif
->>>>>>> 3a45d30e
     if( flg ) printf(" flags=%04x", flg);
     printf("\n");      
     fflush(stdout);
@@ -222,23 +218,12 @@
     sqlite3StrAccumFinish(&x);
     sqlite3TreeViewItem(pView, zLine, i<pSrc->nSrc-1);
     n = 0;
-<<<<<<< HEAD
-    if( pItem->pTab ) n++;
-=======
->>>>>>> 3a45d30e
     if( pItem->pSelect ) n++;
     if( pItem->fg.isTabFunc ) n++;
     if( pItem->fg.isUsing ) n++;
     if( pItem->fg.isUsing ){
       sqlite3TreeViewIdList(pView, pItem->u3.pUsing, (--n)>0, "USING");
     }
-<<<<<<< HEAD
-    if( pItem->pTab ){
-      Table *pTab = pItem->pTab;
-      sqlite3TreeViewColumnList(pView, pTab->aCol, pTab->nCol, (--n)>0);
-    }
-=======
->>>>>>> 3a45d30e
     if( pItem->pSelect ){
       if( pItem->pTab ){
         Table *pTab = pItem->pTab;
