/*
** 2005 February 15
**
** The author disclaims copyright to this source code.  In place of
** a legal notice, here is a blessing:
**
**    May you do good and not evil.
**    May you find forgiveness for yourself and forgive others.
**    May you share freely, never taking more than you give.
**
*************************************************************************
** This file contains C code routines that used to generate VDBE code
** that implements the ALTER TABLE command.
*/
#include "sqliteInt.h"

/*
** The code in this file only exists if we are not omitting the
** ALTER TABLE logic from the build.
*/
#ifndef SQLITE_OMIT_ALTERTABLE

/*
** Parameter zName is the name of a table that is about to be altered
** (either with ALTER TABLE ... RENAME TO or ALTER TABLE ... ADD COLUMN).
** If the table is a system table, this function leaves an error message
** in pParse->zErr (system tables may not be altered) and returns non-zero.
**
** Or, if zName is not a system table, zero is returned.
*/
static int isAlterableTable(Parse *pParse, Table *pTab){
  if( 0==sqlite3StrNICmp(pTab->zName, "sqlite_", 7)
#ifndef SQLITE_OMIT_VIRTUALTABLE
   || (pTab->tabFlags & TF_Eponymous)!=0
   || ( (pTab->tabFlags & TF_Shadow)!=0
        && sqlite3ReadOnlyShadowTables(pParse->db)
   )
#endif
  ){
    sqlite3ErrorMsg(pParse, "table %s may not be altered", pTab->zName);
    return 1;
  }
  return 0;
}

/*
** Generate code to verify that the schemas of database zDb and, if
** bTemp is not true, database "temp", can still be parsed. This is
** called at the end of the generation of an ALTER TABLE ... RENAME ...
** statement to ensure that the operation has not rendered any schema
** objects unusable.
*/
static void renameTestSchema(
  Parse *pParse,                  /* Parse context */
  const char *zDb,                /* Name of db to verify schema of */
  int bTemp,                      /* True if this is the temp db */
  const char *zWhen,              /* "when" part of error message */
  int bNoDQS                      /* Do not allow DQS in the schema */
){
  pParse->colNamesSet = 1;
  sqlite3NestedParse(pParse,
      "SELECT 1 "
      "FROM \"%w\"." LEGACY_SCHEMA_TABLE " "
      "WHERE name NOT LIKE 'sqliteX_%%' ESCAPE 'X'"
      " AND sql NOT LIKE 'create virtual%%'"
      " AND sqlite_rename_test(%Q, sql, type, name, %d, %Q, %d)=NULL ",
      zDb,
      zDb, bTemp, zWhen, bNoDQS
  );

  if( bTemp==0 ){
    sqlite3NestedParse(pParse,
        "SELECT 1 "
        "FROM temp." LEGACY_SCHEMA_TABLE " "
        "WHERE name NOT LIKE 'sqliteX_%%' ESCAPE 'X'"
        " AND sql NOT LIKE 'create virtual%%'"
        " AND sqlite_rename_test(%Q, sql, type, name, 1, %Q, %d)=NULL ",
        zDb, zWhen, bNoDQS
    );
  }
}

/*
** Generate VM code to replace any double-quoted strings (but not double-quoted
** identifiers) within the "sql" column of the sqlite_schema table in
** database zDb with their single-quoted equivalents. If argument bTemp is
** not true, similarly update all SQL statements in the sqlite_schema table
** of the temp db.
*/
static void renameFixQuotes(Parse *pParse, const char *zDb, int bTemp){
  sqlite3NestedParse(pParse,
      "UPDATE \"%w\"." LEGACY_SCHEMA_TABLE
      " SET sql = sqlite_rename_quotefix(%Q, sql)"
      "WHERE name NOT LIKE 'sqliteX_%%' ESCAPE 'X'"
      " AND sql NOT LIKE 'create virtual%%'" , zDb, zDb
  );
  if( bTemp==0 ){
    sqlite3NestedParse(pParse,
      "UPDATE temp." LEGACY_SCHEMA_TABLE
      " SET sql = sqlite_rename_quotefix('temp', sql)"
      "WHERE name NOT LIKE 'sqliteX_%%' ESCAPE 'X'"
      " AND sql NOT LIKE 'create virtual%%'"
    );
  }
}

/*
** Generate code to reload the schema for database iDb. And, if iDb!=1, for
** the temp database as well.
*/
static void renameReloadSchema(Parse *pParse, int iDb, u16 p5){
  Vdbe *v = pParse->pVdbe;
  if( v ){
    sqlite3ChangeCookie(pParse, iDb);
    sqlite3VdbeAddParseSchemaOp(pParse->pVdbe, iDb, 0, p5);
    if( iDb!=1 ) sqlite3VdbeAddParseSchemaOp(pParse->pVdbe, 1, 0, p5);
  }
}

/*
** Generate code to implement the "ALTER TABLE xxx RENAME TO yyy"
** command.
*/
void sqlite3AlterRenameTable(
  Parse *pParse,            /* Parser context. */
  SrcList *pSrc,            /* The table to rename. */
  Token *pName              /* The new table name. */
){
  int iDb;                  /* Database that contains the table */
  char *zDb;                /* Name of database iDb */
  Table *pTab;              /* Table being renamed */
  char *zName = 0;          /* NULL-terminated version of pName */
  sqlite3 *db = pParse->db; /* Database connection */
  int nTabName;             /* Number of UTF-8 characters in zTabName */
  const char *zTabName;     /* Original name of the table */
  Vdbe *v;
  VTable *pVTab = 0;        /* Non-zero if this is a v-tab with an xRename() */

  if( NEVER(db->mallocFailed) ) goto exit_rename_table;
  assert( pSrc->nSrc==1 );
  assert( sqlite3BtreeHoldsAllMutexes(pParse->db) );

  pTab = sqlite3LocateTableItem(pParse, 0, &pSrc->a[0]);
  if( !pTab ) goto exit_rename_table;
  iDb = sqlite3SchemaToIndex(pParse->db, pTab->pSchema);
  zDb = db->aDb[iDb].zDbSName;

  /* Get a NULL terminated version of the new table name. */
  zName = sqlite3NameFromToken(db, pName);
  if( !zName ) goto exit_rename_table;

  /* Check that a table or index named 'zName' does not already exist
  ** in database iDb. If so, this is an error.
  */
  if( sqlite3FindTable(db, zName, zDb)
   || sqlite3FindIndex(db, zName, zDb)
   || sqlite3IsShadowTableOf(db, pTab, zName)
  ){
    sqlite3ErrorMsg(pParse,
        "there is already another table or index with this name: %s", zName);
    goto exit_rename_table;
  }

  /* Make sure it is not a system table being altered, or a reserved name
  ** that the table is being renamed to.
  */
  if( SQLITE_OK!=isAlterableTable(pParse, pTab) ){
    goto exit_rename_table;
  }
  if( SQLITE_OK!=sqlite3CheckObjectName(pParse,zName,"table",zName) ){
    goto exit_rename_table;
  }

#ifndef SQLITE_OMIT_VIEW
  if( IsView(pTab) ){
    sqlite3ErrorMsg(pParse, "view %s may not be altered", pTab->zName);
    goto exit_rename_table;
  }
#endif

#ifndef SQLITE_OMIT_AUTHORIZATION
  /* Invoke the authorization callback. */
  if( sqlite3AuthCheck(pParse, SQLITE_ALTER_TABLE, zDb, pTab->zName, 0) ){
    goto exit_rename_table;
  }
#endif

#ifndef SQLITE_OMIT_VIRTUALTABLE
  if( sqlite3ViewGetColumnNames(pParse, pTab) ){
    goto exit_rename_table;
  }
  if( IsVirtual(pTab) ){
    pVTab = sqlite3GetVTable(db, pTab);
    if( pVTab->pVtab->pModule->xRename==0 ){
      pVTab = 0;
    }
  }
#endif

  /* Begin a transaction for database iDb. Then modify the schema cookie
  ** (since the ALTER TABLE modifies the schema). Call sqlite3MayAbort(),
  ** as the scalar functions (e.g. sqlite_rename_table()) invoked by the
  ** nested SQL may raise an exception.  */
  v = sqlite3GetVdbe(pParse);
  if( v==0 ){
    goto exit_rename_table;
  }
  sqlite3MayAbort(pParse);

  /* figure out how many UTF-8 characters are in zName */
  zTabName = pTab->zName;
  nTabName = sqlite3Utf8CharLen(zTabName, -1);

  /* Rewrite all CREATE TABLE, INDEX, TRIGGER or VIEW statements in
  ** the schema to use the new table name.  */
  sqlite3NestedParse(pParse,
      "UPDATE \"%w\"." LEGACY_SCHEMA_TABLE " SET "
      "sql = sqlite_rename_table(%Q, type, name, sql, %Q, %Q, %d) "
      "WHERE (type!='index' OR tbl_name=%Q COLLATE nocase)"
      "AND   name NOT LIKE 'sqliteX_%%' ESCAPE 'X'"
      , zDb, zDb, zTabName, zName, (iDb==1), zTabName
  );

  /* Update the tbl_name and name columns of the sqlite_schema table
  ** as required.  */
  sqlite3NestedParse(pParse,
      "UPDATE %Q." LEGACY_SCHEMA_TABLE " SET "
          "tbl_name = %Q, "
          "name = CASE "
            "WHEN type='table' THEN %Q "
            "WHEN name LIKE 'sqliteX_autoindex%%' ESCAPE 'X' "
            "     AND type='index' THEN "
             "'sqlite_autoindex_' || %Q || substr(name,%d+18) "
            "ELSE name END "
      "WHERE tbl_name=%Q COLLATE nocase AND "
          "(type='table' OR type='index' OR type='trigger');",
      zDb,
      zName, zName, zName,
      nTabName, zTabName
  );

#ifndef SQLITE_OMIT_AUTOINCREMENT
  /* If the sqlite_sequence table exists in this database, then update
  ** it with the new table name.
  */
  if( sqlite3FindTable(db, "sqlite_sequence", zDb) ){
    sqlite3NestedParse(pParse,
        "UPDATE \"%w\".sqlite_sequence set name = %Q WHERE name = %Q",
        zDb, zName, pTab->zName);
  }
#endif

  /* If the table being renamed is not itself part of the temp database,
  ** edit view and trigger definitions within the temp database
  ** as required.  */
  if( iDb!=1 ){
    sqlite3NestedParse(pParse,
        "UPDATE sqlite_temp_schema SET "
            "sql = sqlite_rename_table(%Q, type, name, sql, %Q, %Q, 1), "
            "tbl_name = "
              "CASE WHEN tbl_name=%Q COLLATE nocase AND "
              "  sqlite_rename_test(%Q, sql, type, name, 1, 'after rename', 0) "
              "THEN %Q ELSE tbl_name END "
            "WHERE type IN ('view', 'trigger')"
        , zDb, zTabName, zName, zTabName, zDb, zName);
  }

  /* If this is a virtual table, invoke the xRename() function if
  ** one is defined. The xRename() callback will modify the names
  ** of any resources used by the v-table implementation (including other
  ** SQLite tables) that are identified by the name of the virtual table.
  */
#ifndef SQLITE_OMIT_VIRTUALTABLE
  if( pVTab ){
    int i = ++pParse->nMem;
    sqlite3VdbeLoadString(v, i, zName);
    sqlite3VdbeAddOp4(v, OP_VRename, i, 0, 0,(const char*)pVTab, P4_VTAB);
  }
#endif

  renameReloadSchema(pParse, iDb, INITFLAG_AlterRename);
  renameTestSchema(pParse, zDb, iDb==1, "after rename", 0);

exit_rename_table:
  sqlite3SrcListDelete(db, pSrc);
  sqlite3DbFree(db, zName);
}

/*
** Write code that will raise an error if the table described by
** zDb and zTab is not empty.
*/
static void sqlite3ErrorIfNotEmpty(
  Parse *pParse,        /* Parsing context */
  const char *zDb,      /* Schema holding the table */
  const char *zTab,     /* Table to check for empty */
  const char *zErr      /* Error message text */
){
  sqlite3NestedParse(pParse,
     "SELECT raise(ABORT,%Q) FROM \"%w\".\"%w\"",
     zErr, zDb, zTab
  );
}

/*
** This function is called after an "ALTER TABLE ... ADD" statement
** has been parsed. Argument pColDef contains the text of the new
** column definition.
**
** The Table structure pParse->pNewTable was extended to include
** the new column during parsing.
*/
void sqlite3AlterFinishAddColumn(Parse *pParse, Token *pColDef){
  Table *pNew;              /* Copy of pParse->pNewTable */
  Table *pTab;              /* Table being altered */
  int iDb;                  /* Database number */
  const char *zDb;          /* Database name */
  const char *zTab;         /* Table name */
  char *zCol;               /* Null-terminated column definition */
  Column *pCol;             /* The new column */
  Expr *pDflt;              /* Default value for the new column */
  sqlite3 *db;              /* The database connection; */
  Vdbe *v;                  /* The prepared statement under construction */
  int r1;                   /* Temporary registers */

  db = pParse->db;
  assert( db->pParse==pParse );
  if( pParse->nErr ) return;
  assert( db->mallocFailed==0 );
  pNew = pParse->pNewTable;
  assert( pNew );

  assert( sqlite3BtreeHoldsAllMutexes(db) );
  iDb = sqlite3SchemaToIndex(db, pNew->pSchema);
  zDb = db->aDb[iDb].zDbSName;
  zTab = &pNew->zName[16];  /* Skip the "sqlite_altertab_" prefix on the name */
  pCol = &pNew->aCol[pNew->nCol-1];
  pDflt = sqlite3ColumnExpr(pNew, pCol);
  pTab = sqlite3FindTable(db, zTab, zDb);
  assert( pTab );

#ifndef SQLITE_OMIT_AUTHORIZATION
  /* Invoke the authorization callback. */
  if( sqlite3AuthCheck(pParse, SQLITE_ALTER_TABLE, zDb, pTab->zName, 0) ){
    return;
  }
#endif


  /* Check that the new column is not specified as PRIMARY KEY or UNIQUE.
  ** If there is a NOT NULL constraint, then the default value for the
  ** column must not be NULL.
  */
  if( pCol->colFlags & COLFLAG_PRIMKEY ){
    sqlite3ErrorMsg(pParse, "Cannot add a PRIMARY KEY column");
    return;
  }
  if( pNew->pIndex ){
    sqlite3ErrorMsg(pParse,
         "Cannot add a UNIQUE column");
    return;
  }
  if( (pCol->colFlags & COLFLAG_GENERATED)==0 ){
    /* If the default value for the new column was specified with a
    ** literal NULL, then set pDflt to 0. This simplifies checking
    ** for an SQL NULL default below.
    */
    assert( pDflt==0 || pDflt->op==TK_SPAN );
    if( pDflt && pDflt->pLeft->op==TK_NULL ){
      pDflt = 0;
    }
    assert( IsOrdinaryTable(pNew) );
    if( (db->flags&SQLITE_ForeignKeys) && pNew->u.tab.pFKey && pDflt ){
      sqlite3ErrorIfNotEmpty(pParse, zDb, zTab,
          "Cannot add a REFERENCES column with non-NULL default value");
    }
    if( pCol->notNull && !pDflt ){
      sqlite3ErrorIfNotEmpty(pParse, zDb, zTab,
          "Cannot add a NOT NULL column with default value NULL");
    }


    /* Ensure the default expression is something that sqlite3ValueFromExpr()
    ** can handle (i.e. not CURRENT_TIME etc.)
    */
    if( pDflt ){
      sqlite3_value *pVal = 0;
      int rc;
      rc = sqlite3ValueFromExpr(db, pDflt, SQLITE_UTF8, SQLITE_AFF_BLOB, &pVal);
      assert( rc==SQLITE_OK || rc==SQLITE_NOMEM );
      if( rc!=SQLITE_OK ){
        assert( db->mallocFailed == 1 );
        return;
      }
      if( !pVal ){
        sqlite3ErrorIfNotEmpty(pParse, zDb, zTab,
           "Cannot add a column with non-constant default");
      }
      sqlite3ValueFree(pVal);
    }
  }else if( pCol->colFlags & COLFLAG_STORED ){
    sqlite3ErrorIfNotEmpty(pParse, zDb, zTab, "cannot add a STORED column");
  }


  /* Modify the CREATE TABLE statement. */
  zCol = sqlite3DbStrNDup(db, (char*)pColDef->z, pColDef->n);
  if( zCol ){
    char *zEnd = &zCol[pColDef->n-1];
    while( zEnd>zCol && (*zEnd==';' || sqlite3Isspace(*zEnd)) ){
      *zEnd-- = '\0';
    }
    /* substr() operations on characters, but addColOffset is in bytes. So we
    ** have to use printf() to translate between these units: */
    assert( IsOrdinaryTable(pTab) );
    assert( IsOrdinaryTable(pNew) );
    sqlite3NestedParse(pParse,
        "UPDATE \"%w\"." LEGACY_SCHEMA_TABLE " SET "
          "sql = printf('%%.%ds, ',sql) || %Q"
          " || substr(sql,1+length(printf('%%.%ds',sql))) "
        "WHERE type = 'table' AND name = %Q",
      zDb, pNew->u.tab.addColOffset, zCol, pNew->u.tab.addColOffset,
      zTab
    );
    sqlite3DbFree(db, zCol);
  }

  v = sqlite3GetVdbe(pParse);
  if( v ){
    /* Make sure the schema version is at least 3.  But do not upgrade
    ** from less than 3 to 4, as that will corrupt any preexisting DESC
    ** index.
    */
    r1 = sqlite3GetTempReg(pParse);
    sqlite3VdbeAddOp3(v, OP_ReadCookie, iDb, r1, BTREE_FILE_FORMAT);
    sqlite3VdbeUsesBtree(v, iDb);
    sqlite3VdbeAddOp2(v, OP_AddImm, r1, -2);
    sqlite3VdbeAddOp2(v, OP_IfPos, r1, sqlite3VdbeCurrentAddr(v)+2);
    VdbeCoverage(v);
    sqlite3VdbeAddOp3(v, OP_SetCookie, iDb, BTREE_FILE_FORMAT, 3);
    sqlite3ReleaseTempReg(pParse, r1);

    /* Reload the table definition */
    renameReloadSchema(pParse, iDb, INITFLAG_AlterAdd);

    /* Verify that constraints are still satisfied */
    if( pNew->pCheck!=0
     || (pCol->notNull && (pCol->colFlags & COLFLAG_GENERATED)!=0)
    ){
      sqlite3NestedParse(pParse,
        "SELECT CASE WHEN quick_check GLOB 'CHECK*'"
        " THEN raise(ABORT,'CHECK constraint failed')"
        " ELSE raise(ABORT,'NOT NULL constraint failed')"
        " END"
        "  FROM pragma_quick_check(%Q,%Q)"
        " WHERE quick_check GLOB 'CHECK*' OR quick_check GLOB 'NULL*'",
        zTab, zDb
      );
    }
  }
}

/*
** This function is called by the parser after the table-name in
** an "ALTER TABLE <table-name> ADD" statement is parsed. Argument
** pSrc is the full-name of the table being altered.
**
** This routine makes a (partial) copy of the Table structure
** for the table being altered and sets Parse.pNewTable to point
** to it. Routines called by the parser as the column definition
** is parsed (i.e. sqlite3AddColumn()) add the new Column data to
** the copy. The copy of the Table structure is deleted by tokenize.c
** after parsing is finished.
**
** Routine sqlite3AlterFinishAddColumn() will be called to complete
** coding the "ALTER TABLE ... ADD" statement.
*/
void sqlite3AlterBeginAddColumn(Parse *pParse, SrcList *pSrc){
  Table *pNew;
  Table *pTab;
  int iDb;
  int i;
  int nAlloc;
  sqlite3 *db = pParse->db;

  /* Look up the table being altered. */
  assert( pParse->pNewTable==0 );
  assert( sqlite3BtreeHoldsAllMutexes(db) );
  if( db->mallocFailed ) goto exit_begin_add_column;
  pTab = sqlite3LocateTableItem(pParse, 0, &pSrc->a[0]);
  if( !pTab ) goto exit_begin_add_column;

#ifndef SQLITE_OMIT_VIRTUALTABLE
  if( IsVirtual(pTab) ){
    sqlite3ErrorMsg(pParse, "virtual tables may not be altered");
    goto exit_begin_add_column;
  }
#endif

  /* Make sure this is not an attempt to ALTER a view. */
  if( IsView(pTab) ){
    sqlite3ErrorMsg(pParse, "Cannot add a column to a view");
    goto exit_begin_add_column;
  }
  if( SQLITE_OK!=isAlterableTable(pParse, pTab) ){
    goto exit_begin_add_column;
  }

  sqlite3MayAbort(pParse);
  assert( IsOrdinaryTable(pTab) );
  assert( pTab->u.tab.addColOffset>0 );
  iDb = sqlite3SchemaToIndex(db, pTab->pSchema);

  /* Put a copy of the Table struct in Parse.pNewTable for the
  ** sqlite3AddColumn() function and friends to modify.  But modify
  ** the name by adding an "sqlite_altertab_" prefix.  By adding this
  ** prefix, we insure that the name will not collide with an existing
  ** table because user table are not allowed to have the "sqlite_"
  ** prefix on their name.
  */
  pNew = (Table*)sqlite3DbMallocZero(db, sizeof(Table));
  if( !pNew ) goto exit_begin_add_column;
  pParse->pNewTable = pNew;
  pNew->nTabRef = 1;
  pNew->nCol = pTab->nCol;
  assert( pNew->nCol>0 );
  nAlloc = (((pNew->nCol-1)/8)*8)+8;
  assert( nAlloc>=pNew->nCol && nAlloc%8==0 && nAlloc-pNew->nCol<8 );
  pNew->aCol = (Column*)sqlite3DbMallocZero(db, sizeof(Column)*nAlloc);
  pNew->zName = sqlite3MPrintf(db, "sqlite_altertab_%s", pTab->zName);
  if( !pNew->aCol || !pNew->zName ){
    assert( db->mallocFailed );
    goto exit_begin_add_column;
  }
  memcpy(pNew->aCol, pTab->aCol, sizeof(Column)*pNew->nCol);
  for(i=0; i<pNew->nCol; i++){
    Column *pCol = &pNew->aCol[i];
    pCol->zCnName = sqlite3DbStrDup(db, pCol->zCnName);
    pCol->hName = sqlite3StrIHash(pCol->zCnName);
  }
  assert( IsOrdinaryTable(pNew) );
  pNew->u.tab.pDfltList = sqlite3ExprListDup(db, pTab->u.tab.pDfltList, 0);
  pNew->pSchema = db->aDb[iDb].pSchema;
  pNew->u.tab.addColOffset = pTab->u.tab.addColOffset;
  assert( pNew->nTabRef==1 );

exit_begin_add_column:
  sqlite3SrcListDelete(db, pSrc);
  return;
}

/*
** Parameter pTab is the subject of an ALTER TABLE ... RENAME COLUMN
** command. This function checks if the table is a view or virtual
** table (columns of views or virtual tables may not be renamed). If so,
** it loads an error message into pParse and returns non-zero.
**
** Or, if pTab is not a view or virtual table, zero is returned.
*/
#if !defined(SQLITE_OMIT_VIEW) || !defined(SQLITE_OMIT_VIRTUALTABLE)
static int isRealTable(Parse *pParse, Table *pTab, int bDrop){
  const char *zType = 0;
#ifndef SQLITE_OMIT_VIEW
  if( IsView(pTab) ){
    zType = "view";
  }
#endif
#ifndef SQLITE_OMIT_VIRTUALTABLE
  if( IsVirtual(pTab) ){
    zType = "virtual table";
  }
#endif
  if( zType ){
    sqlite3ErrorMsg(pParse, "cannot %s %s \"%s\"",
        (bDrop ? "drop column from" : "rename columns of"),
        zType, pTab->zName
    );
    return 1;
  }
  return 0;
}
#else /* !defined(SQLITE_OMIT_VIEW) || !defined(SQLITE_OMIT_VIRTUALTABLE) */
# define isRealTable(x,y,z) (0)
#endif

/*
** Handles the following parser reduction:
**
**  cmd ::= ALTER TABLE pSrc RENAME COLUMN pOld TO pNew
*/
void sqlite3AlterRenameColumn(
  Parse *pParse,                  /* Parsing context */
  SrcList *pSrc,                  /* Table being altered.  pSrc->nSrc==1 */
  Token *pOld,                    /* Name of column being changed */
  Token *pNew                     /* New column name */
){
  sqlite3 *db = pParse->db;       /* Database connection */
  Table *pTab;                    /* Table being updated */
  int iCol;                       /* Index of column being renamed */
  char *zOld = 0;                 /* Old column name */
  char *zNew = 0;                 /* New column name */
  const char *zDb;                /* Name of schema containing the table */
  int iSchema;                    /* Index of the schema */
  int bQuote;                     /* True to quote the new name */

  /* Locate the table to be altered */
  pTab = sqlite3LocateTableItem(pParse, 0, &pSrc->a[0]);
  if( !pTab ) goto exit_rename_column;

  /* Cannot alter a system table */
  if( SQLITE_OK!=isAlterableTable(pParse, pTab) ) goto exit_rename_column;
  if( SQLITE_OK!=isRealTable(pParse, pTab, 0) ) goto exit_rename_column;

  /* Which schema holds the table to be altered */ 
  iSchema = sqlite3SchemaToIndex(db, pTab->pSchema);
  assert( iSchema>=0 );
  zDb = db->aDb[iSchema].zDbSName;

#ifndef SQLITE_OMIT_AUTHORIZATION
  /* Invoke the authorization callback. */
  if( sqlite3AuthCheck(pParse, SQLITE_ALTER_TABLE, zDb, pTab->zName, 0) ){
    goto exit_rename_column;
  }
#endif

  /* Make sure the old name really is a column name in the table to be
  ** altered.  Set iCol to be the index of the column being renamed */
  zOld = sqlite3NameFromToken(db, pOld);
  if( !zOld ) goto exit_rename_column;
  for(iCol=0; iCol<pTab->nCol; iCol++){
    if( 0==sqlite3StrICmp(pTab->aCol[iCol].zCnName, zOld) ) break;
  }
  if( iCol==pTab->nCol ){
    sqlite3ErrorMsg(pParse, "no such column: \"%T\"", pOld);
    goto exit_rename_column;
  }

  /* Ensure the schema contains no double-quoted strings */
  renameTestSchema(pParse, zDb, iSchema==1, "", 0);
  renameFixQuotes(pParse, zDb, iSchema==1);

  /* Do the rename operation using a recursive UPDATE statement that
  ** uses the sqlite_rename_column() SQL function to compute the new
  ** CREATE statement text for the sqlite_schema table.
  */
  sqlite3MayAbort(pParse);
  zNew = sqlite3NameFromToken(db, pNew);
  if( !zNew ) goto exit_rename_column;
  assert( pNew->n>0 );
  bQuote = sqlite3Isquote(pNew->z[0]);
  sqlite3NestedParse(pParse,
      "UPDATE \"%w\"." LEGACY_SCHEMA_TABLE " SET "
      "sql = sqlite_rename_column(sql, type, name, %Q, %Q, %d, %Q, %d, %d) "
      "WHERE name NOT LIKE 'sqliteX_%%' ESCAPE 'X' "
      " AND (type != 'index' OR tbl_name = %Q)",
      zDb,
      zDb, pTab->zName, iCol, zNew, bQuote, iSchema==1,
      pTab->zName
  );

  sqlite3NestedParse(pParse,
      "UPDATE temp." LEGACY_SCHEMA_TABLE " SET "
      "sql = sqlite_rename_column(sql, type, name, %Q, %Q, %d, %Q, %d, 1) "
      "WHERE type IN ('trigger', 'view')",
      zDb, pTab->zName, iCol, zNew, bQuote
  );

  /* Drop and reload the database schema. */
  renameReloadSchema(pParse, iSchema, INITFLAG_AlterRename);
  renameTestSchema(pParse, zDb, iSchema==1, "after rename", 1);

 exit_rename_column:
  sqlite3SrcListDelete(db, pSrc);
  sqlite3DbFree(db, zOld);
  sqlite3DbFree(db, zNew);
  return;
}

/*
** Handles the following parser reduction:
**
**  cmd ::= ALTER TABLE pSrc ALTER COLUMN pOld TO pNew
*/
void libsqlAlterAlterColumn(
  Parse *pParse,                  /* Parsing context */
  SrcList *pSrc,                  /* Table being altered.  pSrc->nSrc==1 */
  Token *pOld,                    /* Name of column being changed */
  Token *pNew                     /* New column declaration */
){
  sqlite3 *db = pParse->db;       /* Database connection */
  Table *pTab;                    /* Table being updated */
  int iCol;                       /* Index of column being updated */
  char *zOld = 0;                 /* Old column name */
  char *zNew = 0;                 /* New column declaration */
  const char *zDb;                /* Name of schema containing the table */
  int iSchema;                    /* Index of the schema */
  int bQuote;                     /* True to quote the new name */

  /* Locate the table to be altered */
  pTab = sqlite3LocateTableItem(pParse, 0, &pSrc->a[0]);
  if( !pTab ) goto exit_update_column;

  /* Cannot alter a system table */
  if( SQLITE_OK!=isAlterableTable(pParse, pTab) ) goto exit_update_column;
  if( SQLITE_OK!=isRealTable(pParse, pTab, 0) ) goto exit_update_column;

  /* Which schema holds the table to be altered */  
  iSchema = sqlite3SchemaToIndex(db, pTab->pSchema);
  assert( iSchema>=0 );
  zDb = db->aDb[iSchema].zDbSName;

#ifndef SQLITE_OMIT_AUTHORIZATION
  /* Invoke the authorization callback. */
  if( sqlite3AuthCheck(pParse, SQLITE_ALTER_TABLE, zDb, pTab->zName, 0) ){
    goto exit_update_column;
  }
#endif

  /* Make sure the old name really is a column name in the table to be
  ** altered.  Set iCol to be the index of the column being updated */
  zOld = sqlite3NameFromToken(db, pOld);
  if( !zOld ) goto exit_update_column;
  for(iCol=0; iCol<pTab->nCol; iCol++){
    if( 0==sqlite3StrICmp(pTab->aCol[iCol].zCnName, zOld) ) break;
  }
  if( iCol==pTab->nCol ){
    sqlite3ErrorMsg(pParse, "no such column: \"%T\"", pOld);
    goto exit_update_column;
  }

  /* Ensure the schema contains no double-quoted strings */
  renameTestSchema(pParse, zDb, iSchema==1, "", 0);
  renameFixQuotes(pParse, zDb, iSchema==1);

  /* Do the update operation using a recursive UPDATE statement that
  ** uses the sqlite_update_column() SQL function to compute the new
  ** CREATE statement text for the sqlite_schema table.
  */
  sqlite3MayAbort(pParse);
  if(pOld->n != pNew->n || sqlite3StrNICmp(pOld->z, pNew->z, pOld->n) != 0) {
    sqlite3ErrorMsg(pParse, "UPDATE cannot also rename column: \"%T\" to \"%T\". Use ALTER TABLE RENAME instead", pOld, pNew);
    goto exit_update_column;
  }
  // NOTICE: this is the main difference in ALTER COLUMN compared to RENAME COLUMN,
  // we just take the whole new column declaration as it is.
  // FIXME: the semicolon can also appear in the middle of the declaration when it's quoted,
  // so we should check from the end.
  pNew->n = sqlite3Strlen30(pNew->z);
  while (pNew->n > 0 && pNew->z[pNew->n - 1] == ';') pNew->n--;
  zNew = sqlite3DbStrNDup(db, pNew->z, pNew->n);
  if( !zNew ) goto exit_update_column;
  assert( pNew->n>0 );
  bQuote = -1; // Contrary to RENAME, we leave quotes as is and not dequote them
  sqlite3NestedParse(pParse, 
      "UPDATE \"%w\"." LEGACY_SCHEMA_TABLE " SET "
      "sql = libsql_alter_column(sql, %Q, %Q, %d, %Q, %d, %d, %d) "
      "WHERE tbl_name = %Q",
      zDb,
      zDb, pTab->zName, iCol, zNew, bQuote, iSchema==1, pTab->aCol[iCol].colFlags,
      pTab->zName
  );

  /* Drop and reload the database schema. */
  renameReloadSchema(pParse, iSchema, INITFLAG_AlterRename);
  renameTestSchema(pParse, zDb, iSchema==1, "after update", 1);

 exit_update_column:
  sqlite3SrcListDelete(db, pSrc);
  sqlite3DbFree(db, zOld);
  sqlite3DbFree(db, zNew);
  return;
}

/*
** Each RenameToken object maps an element of the parse tree into
** the token that generated that element.  The parse tree element
** might be one of:
**
**     *  A pointer to an Expr that represents an ID
**     *  The name of a table column in Column.zName
**
** A list of RenameToken objects can be constructed during parsing.
** Each new object is created by sqlite3RenameTokenMap().
** As the parse tree is transformed, the sqlite3RenameTokenRemap()
** routine is used to keep the mapping current.
**
** After the parse finishes, renameTokenFind() routine can be used
** to look up the actual token value that created some element in
** the parse tree.
*/
struct RenameToken {
  const void *p;         /* Parse tree element created by token t */
  Token t;               /* The token that created parse tree element p */
  RenameToken *pNext;    /* Next is a list of all RenameToken objects */
};

/*
** The context of an ALTER TABLE RENAME COLUMN operation that gets passed
** down into the Walker.
*/
typedef struct RenameCtx RenameCtx;
struct RenameCtx {
  RenameToken *pList;             /* List of tokens to overwrite */
  int nList;                      /* Number of tokens in pList */
  int iCol;                       /* Index of column being renamed */
  Table *pTab;                    /* Table being ALTERed */
  const char *zOld;               /* Old column name */
};

#ifdef SQLITE_DEBUG
/*
** This function is only for debugging. It performs two tasks:
**
**   1. Checks that pointer pPtr does not already appear in the
**      rename-token list.
**
**   2. Dereferences each pointer in the rename-token list.
**
** The second is most effective when debugging under valgrind or
** address-sanitizer or similar. If any of these pointers no longer
** point to valid objects, an exception is raised by the memory-checking
** tool.
**
** The point of this is to prevent comparisons of invalid pointer values.
** Even though this always seems to work, it is undefined according to the
** C standard. Example of undefined comparison:
**
**     sqlite3_free(x);
**     if( x==y ) ...
**
** Technically, as x no longer points into a valid object or to the byte
** following a valid object, it may not be used in comparison operations.
*/
static void renameTokenCheckAll(Parse *pParse, const void *pPtr){
  assert( pParse==pParse->db->pParse );
  assert( pParse->db->mallocFailed==0 || pParse->nErr!=0 );
  if( pParse->nErr==0 ){
    const RenameToken *p;
    u32 i = 1;
    for(p=pParse->pRename; p; p=p->pNext){
      if( p->p ){
        assert( p->p!=pPtr );
        i += *(u8*)(p->p) | 1;
      }
    }
    assert( i>0 );
  }
}
#else
# define renameTokenCheckAll(x,y)
#endif

/*
** Remember that the parser tree element pPtr was created using
** the token pToken.
**
** In other words, construct a new RenameToken object and add it
** to the list of RenameToken objects currently being built up
** in pParse->pRename.
**
** The pPtr argument is returned so that this routine can be used
** with tail recursion in tokenExpr() routine, for a small performance
** improvement.
*/
const void *sqlite3RenameTokenMap(
  Parse *pParse,
  const void *pPtr,
  const Token *pToken
){
  RenameToken *pNew;
  assert( pPtr || pParse->db->mallocFailed );
  renameTokenCheckAll(pParse, pPtr);
  if( ALWAYS(pParse->eParseMode!=PARSE_MODE_UNMAP) ){
    pNew = sqlite3DbMallocZero(pParse->db, sizeof(RenameToken));
    if( pNew ){
      pNew->p = pPtr;
      pNew->t = *pToken;
      pNew->pNext = pParse->pRename;
      pParse->pRename = pNew;
    }
  }

  return pPtr;
}

/*
** It is assumed that there is already a RenameToken object associated
** with parse tree element pFrom. This function remaps the associated token
** to parse tree element pTo.
*/
void sqlite3RenameTokenRemap(Parse *pParse, const void *pTo, const void *pFrom){
  RenameToken *p;
  renameTokenCheckAll(pParse, pTo);
  for(p=pParse->pRename; p; p=p->pNext){
    if( p->p==pFrom ){
      p->p = pTo;
      break;
    }
  }
}

/*
** Walker callback used by sqlite3RenameExprUnmap().
*/
static int renameUnmapExprCb(Walker *pWalker, Expr *pExpr){
  Parse *pParse = pWalker->pParse;
  sqlite3RenameTokenRemap(pParse, 0, (const void*)pExpr);
  if( ExprUseYTab(pExpr) ){
    sqlite3RenameTokenRemap(pParse, 0, (const void*)&pExpr->y.pTab);
  }
  return WRC_Continue;
}

/*
** Iterate through the Select objects that are part of WITH clauses attached
** to select statement pSelect.
*/
static void renameWalkWith(Walker *pWalker, Select *pSelect){
  With *pWith = pSelect->pWith;
  if( pWith ){
    Parse *pParse = pWalker->pParse;
    int i;
    With *pCopy = 0;
    assert( pWith->nCte>0 );
    if( (pWith->a[0].pSelect->selFlags & SF_Expanded)==0 ){
      /* Push a copy of the With object onto the with-stack. We use a copy
      ** here as the original will be expanded and resolved (flags SF_Expanded
      ** and SF_Resolved) below. And the parser code that uses the with-stack
      ** fails if the Select objects on it have already been expanded and
      ** resolved.  */
      pCopy = sqlite3WithDup(pParse->db, pWith);
      pCopy = sqlite3WithPush(pParse, pCopy, 1);
    }
    for(i=0; i<pWith->nCte; i++){
      Select *p = pWith->a[i].pSelect;
      NameContext sNC;
      memset(&sNC, 0, sizeof(sNC));
      sNC.pParse = pParse;
      if( pCopy ) sqlite3SelectPrep(sNC.pParse, p, &sNC);
      if( sNC.pParse->db->mallocFailed ) return;
      sqlite3WalkSelect(pWalker, p);
      sqlite3RenameExprlistUnmap(pParse, pWith->a[i].pCols);
    }
    if( pCopy && pParse->pWith==pCopy ){
      pParse->pWith = pCopy->pOuter;
    }
  }
}

/*
** Unmap all tokens in the IdList object passed as the second argument.
*/
static void unmapColumnIdlistNames(
  Parse *pParse,
  const IdList *pIdList
){
  int ii;
  assert( pIdList!=0 );
  for(ii=0; ii<pIdList->nId; ii++){
    sqlite3RenameTokenRemap(pParse, 0, (const void*)pIdList->a[ii].zName);
  }
}

/*
** Walker callback used by sqlite3RenameExprUnmap().
*/
static int renameUnmapSelectCb(Walker *pWalker, Select *p){
  Parse *pParse = pWalker->pParse;
  int i;
  if( pParse->nErr ) return WRC_Abort;
  testcase( p->selFlags & SF_View );
  testcase( p->selFlags & SF_CopyCte );
  if( p->selFlags & (SF_View|SF_CopyCte) ){
    return WRC_Prune;
  }
  if( ALWAYS(p->pEList) ){
    ExprList *pList = p->pEList;
    for(i=0; i<pList->nExpr; i++){
      if( pList->a[i].zEName && pList->a[i].fg.eEName==ENAME_NAME ){
        sqlite3RenameTokenRemap(pParse, 0, (void*)pList->a[i].zEName);
      }
    }
  }
  if( ALWAYS(p->pSrc) ){  /* Every Select as a SrcList, even if it is empty */
    SrcList *pSrc = p->pSrc;
    for(i=0; i<pSrc->nSrc; i++){
      sqlite3RenameTokenRemap(pParse, 0, (void*)pSrc->a[i].zName);
      if( pSrc->a[i].fg.isUsing==0 ){
        sqlite3WalkExpr(pWalker, pSrc->a[i].u3.pOn);
      }else{
        unmapColumnIdlistNames(pParse, pSrc->a[i].u3.pUsing);
      }
    }
  }

  renameWalkWith(pWalker, p);
  return WRC_Continue;
}

/*
** Remove all nodes that are part of expression pExpr from the rename list.
*/
void sqlite3RenameExprUnmap(Parse *pParse, Expr *pExpr){
  u8 eMode = pParse->eParseMode;
  Walker sWalker;
  memset(&sWalker, 0, sizeof(Walker));
  sWalker.pParse = pParse;
  sWalker.xExprCallback = renameUnmapExprCb;
  sWalker.xSelectCallback = renameUnmapSelectCb;
  pParse->eParseMode = PARSE_MODE_UNMAP;
  sqlite3WalkExpr(&sWalker, pExpr);
  pParse->eParseMode = eMode;
}

/*
** Remove all nodes that are part of expression-list pEList from the
** rename list.
*/
void sqlite3RenameExprlistUnmap(Parse *pParse, ExprList *pEList){
  if( pEList ){
    int i;
    Walker sWalker;
    memset(&sWalker, 0, sizeof(Walker));
    sWalker.pParse = pParse;
    sWalker.xExprCallback = renameUnmapExprCb;
    sqlite3WalkExprList(&sWalker, pEList);
    for(i=0; i<pEList->nExpr; i++){
      if( ALWAYS(pEList->a[i].fg.eEName==ENAME_NAME) ){
        sqlite3RenameTokenRemap(pParse, 0, (void*)pEList->a[i].zEName);
      }
    }
  }
}

/*
** Free the list of RenameToken objects given in the second argument
*/
static void renameTokenFree(sqlite3 *db, RenameToken *pToken){
  RenameToken *pNext;
  RenameToken *p;
  for(p=pToken; p; p=pNext){
    pNext = p->pNext;
    sqlite3DbFree(db, p);
  }
}

/*
** Search the Parse object passed as the first argument for a RenameToken
** object associated with parse tree element pPtr. If found, return a pointer
** to it. Otherwise, return NULL.
**
** If the second argument passed to this function is not NULL and a matching
** RenameToken object is found, remove it from the Parse object and add it to
** the list maintained by the RenameCtx object.
*/
static RenameToken *renameTokenFind(
  Parse *pParse,
  struct RenameCtx *pCtx,
  const void *pPtr
){
  RenameToken **pp;
  if( NEVER(pPtr==0) ){
    return 0;
  }
  for(pp=&pParse->pRename; (*pp); pp=&(*pp)->pNext){
    if( (*pp)->p==pPtr ){
      RenameToken *pToken = *pp;
      if( pCtx ){
        *pp = pToken->pNext;
        pToken->pNext = pCtx->pList;
        pCtx->pList = pToken;
        pCtx->nList++;
      }
      return pToken;
    }
  }
  return 0;
}

/*
** This is a Walker select callback. It does nothing. It is only required
** because without a dummy callback, sqlite3WalkExpr() and similar do not
** descend into sub-select statements.
*/
static int renameColumnSelectCb(Walker *pWalker, Select *p){
  if( p->selFlags & (SF_View|SF_CopyCte) ){
    testcase( p->selFlags & SF_View );
    testcase( p->selFlags & SF_CopyCte );
    return WRC_Prune;
  }
  renameWalkWith(pWalker, p);
  return WRC_Continue;
}

/*
** This is a Walker expression callback.
**
** For every TK_COLUMN node in the expression tree, search to see
** if the column being references is the column being renamed by an
** ALTER TABLE statement.  If it is, then attach its associated
** RenameToken object to the list of RenameToken objects being
** constructed in RenameCtx object at pWalker->u.pRename.
*/
static int renameColumnExprCb(Walker *pWalker, Expr *pExpr){
  RenameCtx *p = pWalker->u.pRename;
  if( pExpr->op==TK_TRIGGER
   && pExpr->iColumn==p->iCol
   && pWalker->pParse->pTriggerTab==p->pTab
  ){
    renameTokenFind(pWalker->pParse, p, (void*)pExpr);
  }else if( pExpr->op==TK_COLUMN
   && pExpr->iColumn==p->iCol
   && ALWAYS(ExprUseYTab(pExpr))
   && p->pTab==pExpr->y.pTab
  ){
    renameTokenFind(pWalker->pParse, p, (void*)pExpr);
  }
  return WRC_Continue;
}

/*
** The RenameCtx contains a list of tokens that reference a column that
** is being renamed by an ALTER TABLE statement.  Return the "last"
** RenameToken in the RenameCtx and remove that RenameToken from the
** RenameContext.  "Last" means the last RenameToken encountered when
** the input SQL is parsed from left to right.  Repeated calls to this routine
** return all column name tokens in the order that they are encountered
** in the SQL statement.
*/
static RenameToken *renameColumnTokenNext(RenameCtx *pCtx){
  RenameToken *pBest = pCtx->pList;
  RenameToken *pToken;
  RenameToken **pp;

  for(pToken=pBest->pNext; pToken; pToken=pToken->pNext){
    if( pToken->t.z>pBest->t.z ) pBest = pToken;
  }
  for(pp=&pCtx->pList; *pp!=pBest; pp=&(*pp)->pNext);
  *pp = pBest->pNext;

  return pBest;
}

/*
** An error occurred while parsing or otherwise processing a database
** object (either pParse->pNewTable, pNewIndex or pNewTrigger) as part of an
** ALTER TABLE RENAME COLUMN program. The error message emitted by the
** sub-routine is currently stored in pParse->zErrMsg. This function
** adds context to the error message and then stores it in pCtx.
*/
static void renameColumnParseError(
  sqlite3_context *pCtx,
  const char *zWhen,
  sqlite3_value *pType,
  sqlite3_value *pObject,
  Parse *pParse
){
  const char *zT = (const char*)sqlite3_value_text(pType);
  const char *zN = (const char*)sqlite3_value_text(pObject);
  char *zErr;

  zErr = sqlite3MPrintf(pParse->db, "error in %s %s%s%s: %s",
      zT, zN, (zWhen[0] ? " " : ""), zWhen,
      pParse->zErrMsg
  );
  sqlite3_result_error(pCtx, zErr, -1);
  sqlite3DbFree(pParse->db, zErr);
}

/*
** For each name in the the expression-list pEList (i.e. each
** pEList->a[i].zName) that matches the string in zOld, extract the
** corresponding rename-token from Parse object pParse and add it
** to the RenameCtx pCtx.
*/
static void renameColumnElistNames(
  Parse *pParse,
  RenameCtx *pCtx,
  const ExprList *pEList,
  const char *zOld
){
  if( pEList ){
    int i;
    for(i=0; i<pEList->nExpr; i++){
      const char *zName = pEList->a[i].zEName;
      if( ALWAYS(pEList->a[i].fg.eEName==ENAME_NAME)
       && ALWAYS(zName!=0)
       && 0==sqlite3_stricmp(zName, zOld)
      ){
        renameTokenFind(pParse, pCtx, (const void*)zName);
      }
    }
  }
}

/*
** For each name in the the id-list pIdList (i.e. each pIdList->a[i].zName)
** that matches the string in zOld, extract the corresponding rename-token
** from Parse object pParse and add it to the RenameCtx pCtx.
*/
static void renameColumnIdlistNames(
  Parse *pParse,
  RenameCtx *pCtx,
  const IdList *pIdList,
  const char *zOld
){
  if( pIdList ){
    int i;
    for(i=0; i<pIdList->nId; i++){
      const char *zName = pIdList->a[i].zName;
      if( 0==sqlite3_stricmp(zName, zOld) ){
        renameTokenFind(pParse, pCtx, (const void*)zName);
      }
    }
  }
}


/*
** Parse the SQL statement zSql using Parse object (*p). The Parse object
** is initialized by this function before it is used.
*/
static int renameParseSql(
  Parse *p,                       /* Memory to use for Parse object */
  const char *zDb,                /* Name of schema SQL belongs to */
  sqlite3 *db,                    /* Database handle */
  const char *zSql,               /* SQL to parse */
  int bTemp                       /* True if SQL is from temp schema */
){
  int rc;

  sqlite3ParseObjectInit(p, db);
  if( zSql==0 ){
    return SQLITE_NOMEM;
  }
  if( sqlite3StrNICmp(zSql,"CREATE ",7)!=0 ){
    return SQLITE_CORRUPT_BKPT;
  }
  db->init.iDb = bTemp ? 1 : sqlite3FindDbName(db, zDb);
  p->eParseMode = PARSE_MODE_RENAME;
  p->db = db;
  p->nQueryLoop = 1;
  rc = sqlite3RunParser(p, zSql);
  if( db->mallocFailed ) rc = SQLITE_NOMEM;
  if( rc==SQLITE_OK
   && NEVER(p->pNewTable==0 && p->pNewIndex==0 && p->pNewTrigger==0)
  ){
    rc = SQLITE_CORRUPT_BKPT;
  }

#ifdef SQLITE_DEBUG
  /* Ensure that all mappings in the Parse.pRename list really do map to
  ** a part of the input string.  */
  if( rc==SQLITE_OK ){
    int nSql = sqlite3Strlen30(zSql);
    RenameToken *pToken;
    for(pToken=p->pRename; pToken; pToken=pToken->pNext){
      assert( pToken->t.z>=zSql && &pToken->t.z[pToken->t.n]<=&zSql[nSql] );
    }
  }
#endif

  db->init.iDb = 0;
  return rc;
}

/*
** This function edits SQL statement zSql, replacing each token identified
** by the linked list pRename with the text of zNew. If argument bQuote is
** true, then zNew is always quoted first. If no error occurs, the result
** is loaded into context object pCtx as the result.
**
** Or, if an error occurs (i.e. an OOM condition), an error is left in
** pCtx and an SQLite error code returned.
*/
static int renameEditSql(
  sqlite3_context *pCtx,          /* Return result here */
  RenameCtx *pRename,             /* Rename context */
  const char *zSql,               /* SQL statement to edit */
  const char *zNew,               /* New token text */
  int bQuote                      /* 1 to always quote token, -1 to never quote */
){
  i64 nNew = sqlite3Strlen30(zNew);
  i64 nSql = sqlite3Strlen30(zSql);
  sqlite3 *db = sqlite3_context_db_handle(pCtx);
  int rc = SQLITE_OK;
  char *zQuot = 0;
  char *zOut;
  i64 nQuot = 0;
  char *zBuf1 = 0;
  char *zBuf2 = 0;

  if( zNew ){
    /* Set zQuot to point to a buffer containing a quoted copy of the
    ** identifier zNew. If the corresponding identifier in the original
    ** ALTER TABLE statement was quoted (bQuote==1), then set zNew to
    ** point to zQuot so that all substitutions are made using the
    ** quoted version of the new column name.  */
    zQuot = sqlite3MPrintf(db, "\"%w\" ", zNew);
    if( zQuot==0 ){
      return SQLITE_NOMEM;
    }else{
      nQuot = sqlite3Strlen30(zQuot)-1;
    }

    assert( nQuot>=nNew );
    zOut = sqlite3DbMallocZero(db, nSql + pRename->nList*nQuot + 1);
  }else{
    zOut = (char*)sqlite3DbMallocZero(db, (nSql*2+1) * 3);
    if( zOut ){
      zBuf1 = &zOut[nSql*2+1];
      zBuf2 = &zOut[nSql*4+2];
    }
  }

  /* At this point pRename->pList contains a list of RenameToken objects
  ** corresponding to all tokens in the input SQL that must be replaced
  ** with the new column name, or with single-quoted versions of themselves.
  ** All that remains is to construct and return the edited SQL string. */
  if( zOut ){
    int nOut = nSql;
    memcpy(zOut, zSql, nSql);
    while( pRename->pList ){
      int iOff;                   /* Offset of token to replace in zOut */
      u32 nReplace;
      const char *zReplace;
      RenameToken *pBest = renameColumnTokenNext(pRename);

      if( zNew ){
        if( bQuote==-1 || (bQuote==0 && sqlite3IsIdChar(*pBest->t.z)) ){
          nReplace = nNew;
          zReplace = zNew;
        }else{
          nReplace = nQuot;
          zReplace = zQuot;
          if( pBest->t.z[pBest->t.n]=='"' ) nReplace++;
        }
      }else{
        /* Dequote the double-quoted token. Then requote it again, this time
        ** using single quotes. If the character immediately following the
        ** original token within the input SQL was a single quote ('), then
        ** add another space after the new, single-quoted version of the
        ** token. This is so that (SELECT "string"'alias') maps to
        ** (SELECT 'string' 'alias'), and not (SELECT 'string''alias').  */
        memcpy(zBuf1, pBest->t.z, pBest->t.n);
        zBuf1[pBest->t.n] = 0;
        sqlite3Dequote(zBuf1);
        sqlite3_snprintf(nSql*2, zBuf2, "%Q%s", zBuf1,
            pBest->t.z[pBest->t.n]=='\'' ? " " : ""
        );
        zReplace = zBuf2;
        nReplace = sqlite3Strlen30(zReplace);
      }

      iOff = pBest->t.z - zSql;
      if( pBest->t.n!=nReplace ){
        memmove(&zOut[iOff + nReplace], &zOut[iOff + pBest->t.n],
            nOut - (iOff + pBest->t.n)
        );
        nOut += nReplace - pBest->t.n;
        zOut[nOut] = '\0';
      }
      memcpy(&zOut[iOff], zReplace, nReplace);
      sqlite3DbFree(db, pBest);
    }

    sqlite3_result_text(pCtx, zOut, -1, SQLITE_TRANSIENT);
    sqlite3DbFree(db, zOut);
  }else{
    rc = SQLITE_NOMEM;
  }

  sqlite3_free(zQuot);
  return rc;
}

/*
** Set all pEList->a[].fg.eEName fields in the expression-list to val.
*/
static void renameSetENames(ExprList *pEList, int val){
  if( pEList ){
    int i;
    for(i=0; i<pEList->nExpr; i++){
      assert( val==ENAME_NAME || pEList->a[i].fg.eEName==ENAME_NAME );
      pEList->a[i].fg.eEName = val;
    }
  }
}

/*
** Resolve all symbols in the trigger at pParse->pNewTrigger, assuming
** it was read from the schema of database zDb. Return SQLITE_OK if
** successful. Otherwise, return an SQLite error code and leave an error
** message in the Parse object.
*/
static int renameResolveTrigger(Parse *pParse){
  sqlite3 *db = pParse->db;
  Trigger *pNew = pParse->pNewTrigger;
  TriggerStep *pStep;
  NameContext sNC;
  int rc = SQLITE_OK;

  memset(&sNC, 0, sizeof(sNC));
  sNC.pParse = pParse;
  assert( pNew->pTabSchema );
  pParse->pTriggerTab = sqlite3FindTable(db, pNew->table,
      db->aDb[sqlite3SchemaToIndex(db, pNew->pTabSchema)].zDbSName
  );
  pParse->eTriggerOp = pNew->op;
  /* ALWAYS() because if the table of the trigger does not exist, the
  ** error would have been hit before this point */
  if( ALWAYS(pParse->pTriggerTab) ){
    rc = sqlite3ViewGetColumnNames(pParse, pParse->pTriggerTab);
  }

  /* Resolve symbols in WHEN clause */
  if( rc==SQLITE_OK && pNew->pWhen ){
    rc = sqlite3ResolveExprNames(&sNC, pNew->pWhen);
  }

  for(pStep=pNew->step_list; rc==SQLITE_OK && pStep; pStep=pStep->pNext){
    if( pStep->pSelect ){
      sqlite3SelectPrep(pParse, pStep->pSelect, &sNC);
      if( pParse->nErr ) rc = pParse->rc;
    }
    if( rc==SQLITE_OK && pStep->zTarget ){
      SrcList *pSrc = sqlite3TriggerStepSrc(pParse, pStep);
      if( pSrc ){
        Select *pSel = sqlite3SelectNew(
            pParse, pStep->pExprList, pSrc, 0, 0, 0, 0, 0, 0
        );
        if( pSel==0 ){
          pStep->pExprList = 0;
          pSrc = 0;
          rc = SQLITE_NOMEM;
        }else{
          /* pStep->pExprList contains an expression-list used for an UPDATE
          ** statement. So the a[].zEName values are the RHS of the
          ** "<col> = <expr>" clauses of the UPDATE statement. So, before
          ** running SelectPrep(), change all the eEName values in
          ** pStep->pExprList to ENAME_SPAN (from their current value of
          ** ENAME_NAME). This is to prevent any ids in ON() clauses that are
          ** part of pSrc from being incorrectly resolved against the
          ** a[].zEName values as if they were column aliases.  */
          renameSetENames(pStep->pExprList, ENAME_SPAN);
          sqlite3SelectPrep(pParse, pSel, 0);
          renameSetENames(pStep->pExprList, ENAME_NAME);
          rc = pParse->nErr ? SQLITE_ERROR : SQLITE_OK;
          assert( pStep->pExprList==0 || pStep->pExprList==pSel->pEList );
          assert( pSrc==pSel->pSrc );
          if( pStep->pExprList ) pSel->pEList = 0;
          pSel->pSrc = 0;
          sqlite3SelectDelete(db, pSel);
        }
        if( pStep->pFrom ){
          int i;
          for(i=0; i<pStep->pFrom->nSrc && rc==SQLITE_OK; i++){
            SrcItem *p = &pStep->pFrom->a[i];
            if( p->pSelect ){
              sqlite3SelectPrep(pParse, p->pSelect, 0);
            }
          }
        }

        if(  db->mallocFailed ){
          rc = SQLITE_NOMEM;
        }
        sNC.pSrcList = pSrc;
        if( rc==SQLITE_OK && pStep->pWhere ){
          rc = sqlite3ResolveExprNames(&sNC, pStep->pWhere);
        }
        if( rc==SQLITE_OK ){
          rc = sqlite3ResolveExprListNames(&sNC, pStep->pExprList);
        }
        assert( !pStep->pUpsert || (!pStep->pWhere && !pStep->pExprList) );
        if( pStep->pUpsert && rc==SQLITE_OK ){
          Upsert *pUpsert = pStep->pUpsert;
          pUpsert->pUpsertSrc = pSrc;
          sNC.uNC.pUpsert = pUpsert;
          sNC.ncFlags = NC_UUpsert;
          rc = sqlite3ResolveExprListNames(&sNC, pUpsert->pUpsertTarget);
          if( rc==SQLITE_OK ){
            ExprList *pUpsertSet = pUpsert->pUpsertSet;
            rc = sqlite3ResolveExprListNames(&sNC, pUpsertSet);
          }
          if( rc==SQLITE_OK ){
            rc = sqlite3ResolveExprNames(&sNC, pUpsert->pUpsertWhere);
          }
          if( rc==SQLITE_OK ){
            rc = sqlite3ResolveExprNames(&sNC, pUpsert->pUpsertTargetWhere);
          }
          sNC.ncFlags = 0;
        }
        sNC.pSrcList = 0;
        sqlite3SrcListDelete(db, pSrc);
      }else{
        rc = SQLITE_NOMEM;
      }
    }
  }
  return rc;
}

/*
** Invoke sqlite3WalkExpr() or sqlite3WalkSelect() on all Select or Expr
** objects that are part of the trigger passed as the second argument.
*/
static void renameWalkTrigger(Walker *pWalker, Trigger *pTrigger){
  TriggerStep *pStep;

  /* Find tokens to edit in WHEN clause */
  sqlite3WalkExpr(pWalker, pTrigger->pWhen);

  /* Find tokens to edit in trigger steps */
  for(pStep=pTrigger->step_list; pStep; pStep=pStep->pNext){
    sqlite3WalkSelect(pWalker, pStep->pSelect);
    sqlite3WalkExpr(pWalker, pStep->pWhere);
    sqlite3WalkExprList(pWalker, pStep->pExprList);
    if( pStep->pUpsert ){
      Upsert *pUpsert = pStep->pUpsert;
      sqlite3WalkExprList(pWalker, pUpsert->pUpsertTarget);
      sqlite3WalkExprList(pWalker, pUpsert->pUpsertSet);
      sqlite3WalkExpr(pWalker, pUpsert->pUpsertWhere);
      sqlite3WalkExpr(pWalker, pUpsert->pUpsertTargetWhere);
    }
    if( pStep->pFrom ){
      int i;
      for(i=0; i<pStep->pFrom->nSrc; i++){
        sqlite3WalkSelect(pWalker, pStep->pFrom->a[i].pSelect);
      }
    }
  }
}

/*
** Free the contents of Parse object (*pParse). Do not free the memory
** occupied by the Parse object itself.
*/
static void renameParseCleanup(Parse *pParse){
  sqlite3 *db = pParse->db;
  Index *pIdx;
  if( pParse->pVdbe ){
    sqlite3VdbeFinalize(pParse->pVdbe);
  }
  sqlite3DeleteTable(db, pParse->pNewTable);
  while( (pIdx = pParse->pNewIndex)!=0 ){
    pParse->pNewIndex = pIdx->pNext;
    sqlite3FreeIndex(db, pIdx);
  }
  sqlite3DeleteTrigger(db, pParse->pNewTrigger);
  sqlite3DbFree(db, pParse->zErrMsg);
  renameTokenFree(db, pParse->pRename);
  sqlite3ParseObjectReset(pParse);
}

/*
** SQL function:
**
**     sqlite_rename_column(SQL,TYPE,OBJ,DB,TABLE,COL,NEWNAME,QUOTE,TEMP)
**
**   0. zSql:     SQL statement to rewrite
**   1. type:     Type of object ("table", "view" etc.)
**   2. object:   Name of object
**   3. Database: Database name (e.g. "main")
**   4. Table:    Table name
**   5. iCol:     Index of column to rename
**   6. zNew:     New column name
**   7. bQuote:   Non-zero if the new column name should be quoted.
**   8. bTemp:    True if zSql comes from temp schema
**
** Do a column rename operation on the CREATE statement given in zSql.
** The iCol-th column (left-most is 0) of table zTable is renamed from zCol
** into zNew.  The name should be quoted if bQuote is true.
**
** This function is used internally by the ALTER TABLE RENAME COLUMN command.
** It is only accessible to SQL created using sqlite3NestedParse().  It is
** not reachable from ordinary SQL passed into sqlite3_prepare() unless the
** SQLITE_TESTCTRL_INTERNAL_FUNCTIONS test setting is enabled.
*/
static void renameColumnFunc(
  sqlite3_context *context,
  int NotUsed,
  sqlite3_value **argv
){
  sqlite3 *db = sqlite3_context_db_handle(context);
  RenameCtx sCtx;
  const char *zSql = (const char*)sqlite3_value_text(argv[0]);
  const char *zDb = (const char*)sqlite3_value_text(argv[3]);
  const char *zTable = (const char*)sqlite3_value_text(argv[4]);
  int iCol = sqlite3_value_int(argv[5]);
  const char *zNew = (const char*)sqlite3_value_text(argv[6]);
  int bQuote = sqlite3_value_int(argv[7]);
  int bTemp = sqlite3_value_int(argv[8]);
  const char *zOld;
  int rc;
  Parse sParse;
  Walker sWalker;
  Index *pIdx;
  int i;
  Table *pTab;
#ifndef SQLITE_OMIT_AUTHORIZATION
  sqlite3_xauth xAuth = db->xAuth;
#endif

  UNUSED_PARAMETER(NotUsed);
  if( zSql==0 ) return;
  if( zTable==0 ) return;
  if( zNew==0 ) return;
  if( iCol<0 ) return;
  sqlite3BtreeEnterAll(db);
  pTab = sqlite3FindTable(db, zTable, zDb);
  if( pTab==0 || iCol>=pTab->nCol ){
    sqlite3BtreeLeaveAll(db);
    return;
  }
  zOld = pTab->aCol[iCol].zCnName;
  memset(&sCtx, 0, sizeof(sCtx));
  sCtx.iCol = ((iCol==pTab->iPKey) ? -1 : iCol);

#ifndef SQLITE_OMIT_AUTHORIZATION
  db->xAuth = 0;
#endif
  rc = renameParseSql(&sParse, zDb, db, zSql, bTemp);

  /* Find tokens that need to be replaced. */
  memset(&sWalker, 0, sizeof(Walker));
  sWalker.pParse = &sParse;
  sWalker.xExprCallback = renameColumnExprCb;
  sWalker.xSelectCallback = renameColumnSelectCb;
  sWalker.u.pRename = &sCtx;

  sCtx.pTab = pTab;
  if( rc!=SQLITE_OK ) goto renameColumnFunc_done;
  if( sParse.pNewTable ){
    if( IsView(sParse.pNewTable) ){
      Select *pSelect = sParse.pNewTable->u.view.pSelect;
      pSelect->selFlags &= ~SF_View;
      sParse.rc = SQLITE_OK;
      sqlite3SelectPrep(&sParse, pSelect, 0);
      rc = (db->mallocFailed ? SQLITE_NOMEM : sParse.rc);
      if( rc==SQLITE_OK ){
        sqlite3WalkSelect(&sWalker, pSelect);
      }
      if( rc!=SQLITE_OK ) goto renameColumnFunc_done;
    }else if( IsOrdinaryTable(sParse.pNewTable) ){
      /* A regular table */
      int bFKOnly = sqlite3_stricmp(zTable, sParse.pNewTable->zName);
      FKey *pFKey;
      sCtx.pTab = sParse.pNewTable;
      if( bFKOnly==0 ){
        if( iCol<sParse.pNewTable->nCol ){
          renameTokenFind(
              &sParse, &sCtx, (void*)sParse.pNewTable->aCol[iCol].zCnName
          );
        }
        if( sCtx.iCol<0 ){
          renameTokenFind(&sParse, &sCtx, (void*)&sParse.pNewTable->iPKey);
        }
        sqlite3WalkExprList(&sWalker, sParse.pNewTable->pCheck);
        for(pIdx=sParse.pNewTable->pIndex; pIdx; pIdx=pIdx->pNext){
          sqlite3WalkExprList(&sWalker, pIdx->aColExpr);
        }
        for(pIdx=sParse.pNewIndex; pIdx; pIdx=pIdx->pNext){
          sqlite3WalkExprList(&sWalker, pIdx->aColExpr);
        }
#ifndef SQLITE_OMIT_GENERATED_COLUMNS
        for(i=0; i<sParse.pNewTable->nCol; i++){
          Expr *pExpr = sqlite3ColumnExpr(sParse.pNewTable,
                                                  &sParse.pNewTable->aCol[i]);
          sqlite3WalkExpr(&sWalker, pExpr);
        }
#endif
      }

      assert( IsOrdinaryTable(sParse.pNewTable) );
      for(pFKey=sParse.pNewTable->u.tab.pFKey; pFKey; pFKey=pFKey->pNextFrom){
        for(i=0; i<pFKey->nCol; i++){
          if( bFKOnly==0 && pFKey->aCol[i].iFrom==iCol ){
            renameTokenFind(&sParse, &sCtx, (void*)&pFKey->aCol[i]);
          }
          if( 0==sqlite3_stricmp(pFKey->zTo, zTable)
           && 0==sqlite3_stricmp(pFKey->aCol[i].zCol, zOld)
          ){
            renameTokenFind(&sParse, &sCtx, (void*)pFKey->aCol[i].zCol);
          }
        }
      }
    }
  }else if( sParse.pNewIndex ){
    sqlite3WalkExprList(&sWalker, sParse.pNewIndex->aColExpr);
    sqlite3WalkExpr(&sWalker, sParse.pNewIndex->pPartIdxWhere);
  }else{
    /* A trigger */
    TriggerStep *pStep;
    rc = renameResolveTrigger(&sParse);
    if( rc!=SQLITE_OK ) goto renameColumnFunc_done;

    for(pStep=sParse.pNewTrigger->step_list; pStep; pStep=pStep->pNext){
      if( pStep->zTarget ){
        Table *pTarget = sqlite3LocateTable(&sParse, 0, pStep->zTarget, zDb);
        if( pTarget==pTab ){
          if( pStep->pUpsert ){
            ExprList *pUpsertSet = pStep->pUpsert->pUpsertSet;
            renameColumnElistNames(&sParse, &sCtx, pUpsertSet, zOld);
          }
          renameColumnIdlistNames(&sParse, &sCtx, pStep->pIdList, zOld);
          renameColumnElistNames(&sParse, &sCtx, pStep->pExprList, zOld);
        }
      }
    }


    /* Find tokens to edit in UPDATE OF clause */
    if( sParse.pTriggerTab==pTab ){
      renameColumnIdlistNames(&sParse, &sCtx,sParse.pNewTrigger->pColumns,zOld);
    }

    /* Find tokens to edit in various expressions and selects */
    renameWalkTrigger(&sWalker, sParse.pNewTrigger);
  }

  assert( rc==SQLITE_OK );
  rc = renameEditSql(context, &sCtx, zSql, zNew, bQuote);

renameColumnFunc_done:
  if( rc!=SQLITE_OK ){
    if( rc==SQLITE_ERROR && sqlite3WritableSchema(db) ){
      sqlite3_result_value(context, argv[0]);
    }else if( sParse.zErrMsg ){
      renameColumnParseError(context, "", argv[1], argv[2], &sParse);
    }else{
      sqlite3_result_error_code(context, rc);
    }
  }

  renameParseCleanup(&sParse);
  renameTokenFree(db, sCtx.pList);
#ifndef SQLITE_OMIT_AUTHORIZATION
  db->xAuth = xAuth;
#endif
  sqlite3BtreeLeaveAll(db);
}

/*
<<<<<<< HEAD
** SQL function:
**
**     libsql_alter_column(SQL,TYPE,OBJ,DB,TABLE,COL,NEWNAME,QUOTE,TEMP)
**
**   0. zSql:     SQL statement to rewrite
**   1. Database: Database name (e.g. "main")
**   2. Table:    Table name
**   3. iCol:     Index of column to rename
**   4. zNew:     New column clause to add, e.g. "x REFERENCES other_table(y)"
**   5. bQuote:   Non-zero if the new column name should be quoted.
**   6. bTemp:    True if zSql comes from temp schema
**
** Do a ALTER TABLE ALTER COLUMN operation on the CREATE statement given in zSql.
** The iCol-th column (left-most is 0) of table zTable is translated from zCol
** into zNew definition, which the new constraints.
** The name should be quoted if bQuote is true.
**
** This function is used internally by the ALTER TABLE ALTER COLUMN command.
** It is only accessible to SQL created using sqlite3NestedParse().  It is
** not reachable from ordinary SQL passed into sqlite3_prepare() unless the
** SQLITE_TESTCTRL_INTERNAL_FUNCTIONS test setting is enabled.
*/
static void alterColumnFunc(
  sqlite3_context *context,
  int NotUsed,
  sqlite3_value **argv
){
  sqlite3 *db = sqlite3_context_db_handle(context);
  RenameCtx sCtx;
  const char *zSql = (const char*)sqlite3_value_text(argv[0]);
  const char *zDb = (const char*)sqlite3_value_text(argv[1]);
  const char *zTable = (const char*)sqlite3_value_text(argv[2]);
  int iCol = sqlite3_value_int(argv[3]);
  const char *zNew = (const char*)sqlite3_value_text(argv[4]);
  int bQuote = sqlite3_value_int(argv[5]);
  int bTemp = sqlite3_value_int(argv[6]);
  u16 iColFlags = sqlite3_value_int(argv[7]);

  const char *zOld;
  int rc;
  Parse sParse;
  Parse sPostAlterParse;
  Index *pIdx;
  int i;
  Table *pTab;
#ifndef SQLITE_OMIT_AUTHORIZATION
  sqlite3_xauth xAuth = db->xAuth;
#endif

  UNUSED_PARAMETER(NotUsed);
  if( zSql==0 ) return;
  if( zTable==0 ) return;
  if( zNew==0 ) return;
  if( iCol<0 ) return;
  sqlite3BtreeEnterAll(db);
  pTab = sqlite3FindTable(db, zTable, zDb);
  if( pTab==0 || iCol>=pTab->nCol ){
    sqlite3BtreeLeaveAll(db);
    return;
  }
  zOld = pTab->aCol[iCol].zCnName;
  memset(&sCtx, 0, sizeof(sCtx));
  sCtx.iCol = ((iCol==pTab->iPKey) ? -1 : iCol);

#ifndef SQLITE_OMIT_AUTHORIZATION
  db->xAuth = 0;
#endif
  rc = renameParseSql(&sParse, zDb, db, zSql, bTemp);

  sCtx.pTab = pTab;
  if( rc!=SQLITE_OK ) goto alterColumnFunc_done;
  if( sParse.pNewTable ){
    if( IsOrdinaryTable(sParse.pNewTable) ){
      int bFKOnly = sqlite3_stricmp(zTable, sParse.pNewTable->zName);
      FKey *pFKey;
      sCtx.pTab = sParse.pNewTable;
      if( bFKOnly==0 ){
        if (iCol<sParse.pNewTable->nCol) {
          Column *col = &sParse.pNewTable->aCol[iCol];
          RenameToken *pCol = renameTokenFind(
              &sParse, &sCtx, (void*)col->zCnName
          );
          // Expand the token until we find the end of the column definition
          // FIXME: corner cases we don't cover are expected here, like quoted identifiers
          // and other kinds of parentheses, and they would result in an incorrect SQL statement being generated.
          // What we want here is to expand to the whole definition, including constraints, types, etc.
          int open_parens = 0;
          while (pCol->t.z[pCol->t.n] != 0 && pCol->t.z[pCol->t.n] != ',') {
            if (pCol->t.z[pCol->t.n] == '(') open_parens++;
            if (pCol->t.z[pCol->t.n] == ')') open_parens--;
            if (open_parens < 0) {
              break;
            }
            pCol->t.n++;
          }
        }
        if( sCtx.iCol<0 ){
          renameTokenFind(&sParse, &sCtx, (void*)&sParse.pNewTable->iPKey);
        }
      }
    } else {
      rc = SQLITE_ERROR;
      sParse.zErrMsg = sqlite3MPrintf(sParse.db, "Only ordinary tables can be altered, not ", IsView(sParse.pNewTable) ? "views" : "virtual tables");
      goto alterColumnFunc_done;    }
  } else if (sParse.pNewIndex) {
    rc = SQLITE_ERROR;
    sParse.zErrMsg = sqlite3MPrintf(sParse.db, "Only ordinary tables can be altered, not indexes");
    goto alterColumnFunc_done;
  } else {
    rc = SQLITE_ERROR;
    sParse.zErrMsg = sqlite3MPrintf(sParse.db, "Only ordinary tables can be altered");
    goto alterColumnFunc_done;
  }

  assert( rc==SQLITE_OK );
  rc = renameEditSql(context, &sCtx, zSql, zNew, bQuote);

  // Validate flags - PRIMARY KEY, UNIQUE and GENERATED constrains are not allowed to be altered
  // TODO: figure out more illegal combinations to validate
  rc = renameParseSql(&sPostAlterParse, zDb, db, (const char *)sqlite3_value_text((sqlite3_value *)context->pOut), bTemp);
  Table *pNewTab = sPostAlterParse.pNewTable;
  int iNewCol;
  for (iNewCol = 0; iNewCol < pNewTab->nCol; iNewCol++) {
    if (sqlite3StrICmp(pNewTab->aCol[iNewCol].zCnName, zOld) == 0) break;
  }
  if (iNewCol == pNewTab->nCol) {
    sParse.zErrMsg = sqlite3MPrintf(sParse.db, "no such column: \"%T\"", zOld);
    goto alterColumnFunc_done;
  }
  u16 primkey_differs = (iColFlags & COLFLAG_PRIMKEY) != (pNewTab->aCol[iNewCol].colFlags & COLFLAG_PRIMKEY);
  u16 unique_differs = (iColFlags & COLFLAG_UNIQUE) != (pNewTab->aCol[iNewCol].colFlags & COLFLAG_UNIQUE);
  u16 generated_differs = (iColFlags & COLFLAG_GENERATED) != (pNewTab->aCol[iNewCol].colFlags & COLFLAG_GENERATED);
  renameParseCleanup(&sPostAlterParse);

  if (primkey_differs) {
    rc = SQLITE_ERROR;
    sParse.zErrMsg = sqlite3MPrintf(sParse.db, "PRIMARY KEY constraint cannot be altered");
    goto alterColumnFunc_done;
  } else if (unique_differs) {
    rc = SQLITE_ERROR;
    sParse.zErrMsg = sqlite3MPrintf(sParse.db, "UNIQUE constraint cannot be altered");
    goto alterColumnFunc_done;
  } else if (generated_differs) {
    rc = SQLITE_ERROR;
    sParse.zErrMsg = sqlite3MPrintf(sParse.db, "GENERATED constraint cannot be altered");
    goto alterColumnFunc_done;
  }

alterColumnFunc_done:
  if( rc!=SQLITE_OK ){
    if( rc==SQLITE_ERROR && sqlite3WritableSchema(db) ){
      sqlite3_result_value(context, argv[0]);
    }else if( sParse.zErrMsg ){
        char *zErr = sqlite3MPrintf(sParse.db, "error in adding %s to %s: %s", 
            zNew,
            zTable,
            sParse.zErrMsg
        );
        sqlite3_result_error(context, zErr, -1);
        sqlite3DbFree(sParse.db, zErr);
    }else{
      sqlite3_result_error_code(context, rc);
    }
  }

  renameParseCleanup(&sParse);
  renameTokenFree(db, sCtx.pList);
#ifndef SQLITE_OMIT_AUTHORIZATION
  db->xAuth = xAuth;
#endif
  sqlite3BtreeLeaveAll(db);
}

/*
** Walker expression callback used by "RENAME TABLE". 
=======
** Walker expression callback used by "RENAME TABLE".
>>>>>>> 995f96f8
*/
static int renameTableExprCb(Walker *pWalker, Expr *pExpr){
  RenameCtx *p = pWalker->u.pRename;
  if( pExpr->op==TK_COLUMN
   && ALWAYS(ExprUseYTab(pExpr))
   && p->pTab==pExpr->y.pTab
  ){
    renameTokenFind(pWalker->pParse, p, (void*)&pExpr->y.pTab);
  }
  return WRC_Continue;
}

/*
** Walker select callback used by "RENAME TABLE".
*/
static int renameTableSelectCb(Walker *pWalker, Select *pSelect){
  int i;
  RenameCtx *p = pWalker->u.pRename;
  SrcList *pSrc = pSelect->pSrc;
  if( pSelect->selFlags & (SF_View|SF_CopyCte) ){
    testcase( pSelect->selFlags & SF_View );
    testcase( pSelect->selFlags & SF_CopyCte );
    return WRC_Prune;
  }
  if( NEVER(pSrc==0) ){
    assert( pWalker->pParse->db->mallocFailed );
    return WRC_Abort;
  }
  for(i=0; i<pSrc->nSrc; i++){
    SrcItem *pItem = &pSrc->a[i];
    if( pItem->pTab==p->pTab ){
      renameTokenFind(pWalker->pParse, p, pItem->zName);
    }
  }
  renameWalkWith(pWalker, pSelect);

  return WRC_Continue;
}


/*
** This C function implements an SQL user function that is used by SQL code
** generated by the ALTER TABLE ... RENAME command to modify the definition
** of any foreign key constraints that use the table being renamed as the
** parent table. It is passed three arguments:
**
**   0: The database containing the table being renamed.
**   1. type:     Type of object ("table", "view" etc.)
**   2. object:   Name of object
**   3: The complete text of the schema statement being modified,
**   4: The old name of the table being renamed, and
**   5: The new name of the table being renamed.
**   6: True if the schema statement comes from the temp db.
**
** It returns the new schema statement. For example:
**
** sqlite_rename_table('main', 'CREATE TABLE t1(a REFERENCES t2)','t2','t3',0)
**       -> 'CREATE TABLE t1(a REFERENCES t3)'
*/
static void renameTableFunc(
  sqlite3_context *context,
  int NotUsed,
  sqlite3_value **argv
){
  sqlite3 *db = sqlite3_context_db_handle(context);
  const char *zDb = (const char*)sqlite3_value_text(argv[0]);
  const char *zInput = (const char*)sqlite3_value_text(argv[3]);
  const char *zOld = (const char*)sqlite3_value_text(argv[4]);
  const char *zNew = (const char*)sqlite3_value_text(argv[5]);
  int bTemp = sqlite3_value_int(argv[6]);
  UNUSED_PARAMETER(NotUsed);

  if( zInput && zOld && zNew ){
    Parse sParse;
    int rc;
    int bQuote = 1;
    RenameCtx sCtx;
    Walker sWalker;

#ifndef SQLITE_OMIT_AUTHORIZATION
    sqlite3_xauth xAuth = db->xAuth;
    db->xAuth = 0;
#endif

    sqlite3BtreeEnterAll(db);

    memset(&sCtx, 0, sizeof(RenameCtx));
    sCtx.pTab = sqlite3FindTable(db, zOld, zDb);
    memset(&sWalker, 0, sizeof(Walker));
    sWalker.pParse = &sParse;
    sWalker.xExprCallback = renameTableExprCb;
    sWalker.xSelectCallback = renameTableSelectCb;
    sWalker.u.pRename = &sCtx;

    rc = renameParseSql(&sParse, zDb, db, zInput, bTemp);

    if( rc==SQLITE_OK ){
      int isLegacy = (db->flags & SQLITE_LegacyAlter);
      if( sParse.pNewTable ){
        Table *pTab = sParse.pNewTable;

        if( IsView(pTab) ){
          if( isLegacy==0 ){
            Select *pSelect = pTab->u.view.pSelect;
            NameContext sNC;
            memset(&sNC, 0, sizeof(sNC));
            sNC.pParse = &sParse;

            assert( pSelect->selFlags & SF_View );
            pSelect->selFlags &= ~SF_View;
            sqlite3SelectPrep(&sParse, pTab->u.view.pSelect, &sNC);
            if( sParse.nErr ){
              rc = sParse.rc;
            }else{
              sqlite3WalkSelect(&sWalker, pTab->u.view.pSelect);
            }
          }
        }else{
          /* Modify any FK definitions to point to the new table. */
#ifndef SQLITE_OMIT_FOREIGN_KEY
          if( (isLegacy==0 || (db->flags & SQLITE_ForeignKeys))
           && !IsVirtual(pTab)
          ){
            FKey *pFKey;
            assert( IsOrdinaryTable(pTab) );
            for(pFKey=pTab->u.tab.pFKey; pFKey; pFKey=pFKey->pNextFrom){
              if( sqlite3_stricmp(pFKey->zTo, zOld)==0 ){
                renameTokenFind(&sParse, &sCtx, (void*)pFKey->zTo);
              }
            }
          }
#endif

          /* If this is the table being altered, fix any table refs in CHECK
          ** expressions. Also update the name that appears right after the
          ** "CREATE [VIRTUAL] TABLE" bit. */
          if( sqlite3_stricmp(zOld, pTab->zName)==0 ){
            sCtx.pTab = pTab;
            if( isLegacy==0 ){
              sqlite3WalkExprList(&sWalker, pTab->pCheck);
            }
            renameTokenFind(&sParse, &sCtx, pTab->zName);
          }
        }
      }

      else if( sParse.pNewIndex ){
        renameTokenFind(&sParse, &sCtx, sParse.pNewIndex->zName);
        if( isLegacy==0 ){
          sqlite3WalkExpr(&sWalker, sParse.pNewIndex->pPartIdxWhere);
        }
      }

#ifndef SQLITE_OMIT_TRIGGER
      else{
        Trigger *pTrigger = sParse.pNewTrigger;
        TriggerStep *pStep;
        if( 0==sqlite3_stricmp(sParse.pNewTrigger->table, zOld)
            && sCtx.pTab->pSchema==pTrigger->pTabSchema
          ){
          renameTokenFind(&sParse, &sCtx, sParse.pNewTrigger->table);
        }

        if( isLegacy==0 ){
          rc = renameResolveTrigger(&sParse);
          if( rc==SQLITE_OK ){
            renameWalkTrigger(&sWalker, pTrigger);
            for(pStep=pTrigger->step_list; pStep; pStep=pStep->pNext){
              if( pStep->zTarget && 0==sqlite3_stricmp(pStep->zTarget, zOld) ){
                renameTokenFind(&sParse, &sCtx, pStep->zTarget);
              }
              if( pStep->pFrom ){
                int i;
                for(i=0; i<pStep->pFrom->nSrc; i++){
                  SrcItem *pItem = &pStep->pFrom->a[i];
                  if( 0==sqlite3_stricmp(pItem->zName, zOld) ){
                    renameTokenFind(&sParse, &sCtx, pItem->zName);
                  }
                }
              }
            }
          }
        }
      }
#endif
    }

    if( rc==SQLITE_OK ){
      rc = renameEditSql(context, &sCtx, zInput, zNew, bQuote);
    }
    if( rc!=SQLITE_OK ){
      if( rc==SQLITE_ERROR && sqlite3WritableSchema(db) ){
        sqlite3_result_value(context, argv[3]);
      }else if( sParse.zErrMsg ){
        renameColumnParseError(context, "", argv[1], argv[2], &sParse);
      }else{
        sqlite3_result_error_code(context, rc);
      }
    }

    renameParseCleanup(&sParse);
    renameTokenFree(db, sCtx.pList);
    sqlite3BtreeLeaveAll(db);
#ifndef SQLITE_OMIT_AUTHORIZATION
    db->xAuth = xAuth;
#endif
  }

  return;
}

static int renameQuotefixExprCb(Walker *pWalker, Expr *pExpr){
  if( pExpr->op==TK_STRING && (pExpr->flags & EP_DblQuoted) ){
    renameTokenFind(pWalker->pParse, pWalker->u.pRename, (const void*)pExpr);
  }
  return WRC_Continue;
}

/* SQL function: sqlite_rename_quotefix(DB,SQL)
**
** Rewrite the DDL statement "SQL" so that any string literals that use
** double-quotes use single quotes instead.
**
** Two arguments must be passed:
**
**   0: Database name ("main", "temp" etc.).
**   1: SQL statement to edit.
**
** The returned value is the modified SQL statement. For example, given
** the database schema:
**
**   CREATE TABLE t1(a, b, c);
**
**   SELECT sqlite_rename_quotefix('main',
**       'CREATE VIEW v1 AS SELECT "a", "string" FROM t1'
**   );
**
** returns the string:
**
**   CREATE VIEW v1 AS SELECT "a", 'string' FROM t1
**
** If there is a error in the input SQL, then raise an error, except
** if PRAGMA writable_schema=ON, then just return the input string
** unmodified following an error.
*/
static void renameQuotefixFunc(
  sqlite3_context *context,
  int NotUsed,
  sqlite3_value **argv
){
  sqlite3 *db = sqlite3_context_db_handle(context);
  char const *zDb = (const char*)sqlite3_value_text(argv[0]);
  char const *zInput = (const char*)sqlite3_value_text(argv[1]);

#ifndef SQLITE_OMIT_AUTHORIZATION
  sqlite3_xauth xAuth = db->xAuth;
  db->xAuth = 0;
#endif

  sqlite3BtreeEnterAll(db);

  UNUSED_PARAMETER(NotUsed);
  if( zDb && zInput ){
    int rc;
    Parse sParse;
    rc = renameParseSql(&sParse, zDb, db, zInput, 0);

    if( rc==SQLITE_OK ){
      RenameCtx sCtx;
      Walker sWalker;

      /* Walker to find tokens that need to be replaced. */
      memset(&sCtx, 0, sizeof(RenameCtx));
      memset(&sWalker, 0, sizeof(Walker));
      sWalker.pParse = &sParse;
      sWalker.xExprCallback = renameQuotefixExprCb;
      sWalker.xSelectCallback = renameColumnSelectCb;
      sWalker.u.pRename = &sCtx;

      if( sParse.pNewTable ){
        if( IsView(sParse.pNewTable) ){
          Select *pSelect = sParse.pNewTable->u.view.pSelect;
          pSelect->selFlags &= ~SF_View;
          sParse.rc = SQLITE_OK;
          sqlite3SelectPrep(&sParse, pSelect, 0);
          rc = (db->mallocFailed ? SQLITE_NOMEM : sParse.rc);
          if( rc==SQLITE_OK ){
            sqlite3WalkSelect(&sWalker, pSelect);
          }
        }else{
          int i;
          sqlite3WalkExprList(&sWalker, sParse.pNewTable->pCheck);
#ifndef SQLITE_OMIT_GENERATED_COLUMNS
          for(i=0; i<sParse.pNewTable->nCol; i++){
            sqlite3WalkExpr(&sWalker,
               sqlite3ColumnExpr(sParse.pNewTable,
                                         &sParse.pNewTable->aCol[i]));
          }
#endif /* SQLITE_OMIT_GENERATED_COLUMNS */
        }
      }else if( sParse.pNewIndex ){
        sqlite3WalkExprList(&sWalker, sParse.pNewIndex->aColExpr);
        sqlite3WalkExpr(&sWalker, sParse.pNewIndex->pPartIdxWhere);
      }else{
#ifndef SQLITE_OMIT_TRIGGER
        rc = renameResolveTrigger(&sParse);
        if( rc==SQLITE_OK ){
          renameWalkTrigger(&sWalker, sParse.pNewTrigger);
        }
#endif /* SQLITE_OMIT_TRIGGER */
      }

      if( rc==SQLITE_OK ){
        rc = renameEditSql(context, &sCtx, zInput, 0, 0);
      }
      renameTokenFree(db, sCtx.pList);
    }
    if( rc!=SQLITE_OK ){
      if( sqlite3WritableSchema(db) && rc==SQLITE_ERROR ){
        sqlite3_result_value(context, argv[1]);
      }else{
        sqlite3_result_error_code(context, rc);
      }
    }
    renameParseCleanup(&sParse);
  }

#ifndef SQLITE_OMIT_AUTHORIZATION
  db->xAuth = xAuth;
#endif

  sqlite3BtreeLeaveAll(db);
}

/* Function:  sqlite_rename_test(DB,SQL,TYPE,NAME,ISTEMP,WHEN,DQS)
**
** An SQL user function that checks that there are no parse or symbol
** resolution problems in a CREATE TRIGGER|TABLE|VIEW|INDEX statement.
** After an ALTER TABLE .. RENAME operation is performed and the schema
** reloaded, this function is called on each SQL statement in the schema
** to ensure that it is still usable.
**
**   0: Database name ("main", "temp" etc.).
**   1: SQL statement.
**   2: Object type ("view", "table", "trigger" or "index").
**   3: Object name.
**   4: True if object is from temp schema.
**   5: "when" part of error message.
**   6: True to disable the DQS quirk when parsing SQL.
**
** The return value is computed as follows:
**
**   A. If an error is seen and not in PRAGMA writable_schema=ON mode,
**      then raise the error.
**   B. Else if a trigger is created and the the table that the trigger is
**      attached to is in database zDb, then return 1.
**   C. Otherwise return NULL.
*/
static void renameTableTest(
  sqlite3_context *context,
  int NotUsed,
  sqlite3_value **argv
){
  sqlite3 *db = sqlite3_context_db_handle(context);
  char const *zDb = (const char*)sqlite3_value_text(argv[0]);
  char const *zInput = (const char*)sqlite3_value_text(argv[1]);
  int bTemp = sqlite3_value_int(argv[4]);
  int isLegacy = (db->flags & SQLITE_LegacyAlter);
  char const *zWhen = (const char*)sqlite3_value_text(argv[5]);
  int bNoDQS = sqlite3_value_int(argv[6]);

#ifndef SQLITE_OMIT_AUTHORIZATION
  sqlite3_xauth xAuth = db->xAuth;
  db->xAuth = 0;
#endif

  UNUSED_PARAMETER(NotUsed);

  if( zDb && zInput ){
    int rc;
    Parse sParse;
    int flags = db->flags;
    if( bNoDQS ) db->flags &= ~(SQLITE_DqsDML|SQLITE_DqsDDL);
    rc = renameParseSql(&sParse, zDb, db, zInput, bTemp);
    db->flags |= (flags & (SQLITE_DqsDML|SQLITE_DqsDDL));
    if( rc==SQLITE_OK ){
      if( isLegacy==0 && sParse.pNewTable && IsView(sParse.pNewTable) ){
        NameContext sNC;
        memset(&sNC, 0, sizeof(sNC));
        sNC.pParse = &sParse;
        sqlite3SelectPrep(&sParse, sParse.pNewTable->u.view.pSelect, &sNC);
        if( sParse.nErr ) rc = sParse.rc;
      }

      else if( sParse.pNewTrigger ){
        if( isLegacy==0 ){
          rc = renameResolveTrigger(&sParse);
        }
        if( rc==SQLITE_OK ){
          int i1 = sqlite3SchemaToIndex(db, sParse.pNewTrigger->pTabSchema);
          int i2 = sqlite3FindDbName(db, zDb);
          if( i1==i2 ){
            /* Handle output case B */
            sqlite3_result_int(context, 1);
          }
        }
      }
    }

    if( rc!=SQLITE_OK && zWhen && !sqlite3WritableSchema(db) ){
      /* Output case A */
      renameColumnParseError(context, zWhen, argv[2], argv[3],&sParse);
    }
    renameParseCleanup(&sParse);
  }

#ifndef SQLITE_OMIT_AUTHORIZATION
  db->xAuth = xAuth;
#endif
}

/*
** The implementation of internal UDF sqlite_drop_column().
**
** Arguments:
**
**  argv[0]: An integer - the index of the schema containing the table
**  argv[1]: CREATE TABLE statement to modify.
**  argv[2]: An integer - the index of the column to remove.
**
** The value returned is a string containing the CREATE TABLE statement
** with column argv[2] removed.
*/
static void dropColumnFunc(
  sqlite3_context *context,
  int NotUsed,
  sqlite3_value **argv
){
  sqlite3 *db = sqlite3_context_db_handle(context);
  int iSchema = sqlite3_value_int(argv[0]);
  const char *zSql = (const char*)sqlite3_value_text(argv[1]);
  int iCol = sqlite3_value_int(argv[2]);
  const char *zDb = db->aDb[iSchema].zDbSName;
  int rc;
  Parse sParse;
  RenameToken *pCol;
  Table *pTab;
  const char *zEnd;
  char *zNew = 0;

#ifndef SQLITE_OMIT_AUTHORIZATION
  sqlite3_xauth xAuth = db->xAuth;
  db->xAuth = 0;
#endif

  UNUSED_PARAMETER(NotUsed);
  rc = renameParseSql(&sParse, zDb, db, zSql, iSchema==1);
  if( rc!=SQLITE_OK ) goto drop_column_done;
  pTab = sParse.pNewTable;
  if( pTab==0 || pTab->nCol==1 || iCol>=pTab->nCol ){
    /* This can happen if the sqlite_schema table is corrupt */
    rc = SQLITE_CORRUPT_BKPT;
    goto drop_column_done;
  }

  pCol = renameTokenFind(&sParse, 0, (void*)pTab->aCol[iCol].zCnName);
  if( iCol<pTab->nCol-1 ){
    RenameToken *pEnd;
    pEnd = renameTokenFind(&sParse, 0, (void*)pTab->aCol[iCol+1].zCnName);
    zEnd = (const char*)pEnd->t.z;
  }else{
    assert( IsOrdinaryTable(pTab) );
    zEnd = (const char*)&zSql[pTab->u.tab.addColOffset];
    while( ALWAYS(pCol->t.z[0]!=0) && pCol->t.z[0]!=',' ) pCol->t.z--;
  }

  zNew = sqlite3MPrintf(db, "%.*s%s", pCol->t.z-zSql, zSql, zEnd);
  sqlite3_result_text(context, zNew, -1, SQLITE_TRANSIENT);
  sqlite3_free(zNew);

drop_column_done:
  renameParseCleanup(&sParse);
#ifndef SQLITE_OMIT_AUTHORIZATION
  db->xAuth = xAuth;
#endif
  if( rc!=SQLITE_OK ){
    sqlite3_result_error_code(context, rc);
  }
}

/*
** This function is called by the parser upon parsing an
**
**     ALTER TABLE pSrc DROP COLUMN pName
**
** statement. Argument pSrc contains the possibly qualified name of the
** table being edited, and token pName the name of the column to drop.
*/
void sqlite3AlterDropColumn(Parse *pParse, SrcList *pSrc, const Token *pName){
  sqlite3 *db = pParse->db;       /* Database handle */
  Table *pTab;                    /* Table to modify */
  int iDb;                        /* Index of db containing pTab in aDb[] */
  const char *zDb;                /* Database containing pTab ("main" etc.) */
  char *zCol = 0;                 /* Name of column to drop */
  int iCol;                       /* Index of column zCol in pTab->aCol[] */

  /* Look up the table being altered. */
  assert( pParse->pNewTable==0 );
  assert( sqlite3BtreeHoldsAllMutexes(db) );
  if( NEVER(db->mallocFailed) ) goto exit_drop_column;
  pTab = sqlite3LocateTableItem(pParse, 0, &pSrc->a[0]);
  if( !pTab ) goto exit_drop_column;

  /* Make sure this is not an attempt to ALTER a view, virtual table or
  ** system table. */
  if( SQLITE_OK!=isAlterableTable(pParse, pTab) ) goto exit_drop_column;
  if( SQLITE_OK!=isRealTable(pParse, pTab, 1) ) goto exit_drop_column;

  /* Find the index of the column being dropped. */
  zCol = sqlite3NameFromToken(db, pName);
  if( zCol==0 ){
    assert( db->mallocFailed );
    goto exit_drop_column;
  }
  iCol = sqlite3ColumnIndex(pTab, zCol);
  if( iCol<0 ){
    sqlite3ErrorMsg(pParse, "no such column: \"%T\"", pName);
    goto exit_drop_column;
  }

  /* Do not allow the user to drop a PRIMARY KEY column or a column
  ** constrained by a UNIQUE constraint.  */
  if( pTab->aCol[iCol].colFlags & (COLFLAG_PRIMKEY|COLFLAG_UNIQUE) ){
    sqlite3ErrorMsg(pParse, "cannot drop %s column: \"%s\"",
        (pTab->aCol[iCol].colFlags&COLFLAG_PRIMKEY) ? "PRIMARY KEY" : "UNIQUE",
        zCol
    );
    goto exit_drop_column;
  }

  /* Do not allow the number of columns to go to zero */
  if( pTab->nCol<=1 ){
    sqlite3ErrorMsg(pParse, "cannot drop column \"%s\": no other columns exist",zCol);
    goto exit_drop_column;
  }

  /* Edit the sqlite_schema table */
  iDb = sqlite3SchemaToIndex(db, pTab->pSchema);
  assert( iDb>=0 );
  zDb = db->aDb[iDb].zDbSName;
#ifndef SQLITE_OMIT_AUTHORIZATION
  /* Invoke the authorization callback. */
  if( sqlite3AuthCheck(pParse, SQLITE_ALTER_TABLE, zDb, pTab->zName, zCol) ){
    goto exit_drop_column;
  }
#endif
  renameTestSchema(pParse, zDb, iDb==1, "", 0);
  renameFixQuotes(pParse, zDb, iDb==1);
  sqlite3NestedParse(pParse,
      "UPDATE \"%w\"." LEGACY_SCHEMA_TABLE " SET "
      "sql = sqlite_drop_column(%d, sql, %d) "
      "WHERE (type=='table' AND tbl_name=%Q COLLATE nocase)"
      , zDb, iDb, iCol, pTab->zName
  );

  /* Drop and reload the database schema. */
  renameReloadSchema(pParse, iDb, INITFLAG_AlterDrop);
  renameTestSchema(pParse, zDb, iDb==1, "after drop column", 1);

  /* Edit rows of table on disk */
  if( pParse->nErr==0 && (pTab->aCol[iCol].colFlags & COLFLAG_VIRTUAL)==0 ){
    int i;
    int addr;
    int reg;
    int regRec;
    Index *pPk = 0;
    int nField = 0;               /* Number of non-virtual columns after drop */
    int iCur;
    Vdbe *v = sqlite3GetVdbe(pParse);
    iCur = pParse->nTab++;
    sqlite3OpenTable(pParse, iCur, iDb, pTab, OP_OpenWrite);
    addr = sqlite3VdbeAddOp1(v, OP_Rewind, iCur); VdbeCoverage(v);
    reg = ++pParse->nMem;
    if( HasRowid(pTab) ){
      sqlite3VdbeAddOp2(v, OP_Rowid, iCur, reg);
      pParse->nMem += pTab->nCol;
    }else{
      pPk = sqlite3PrimaryKeyIndex(pTab);
      pParse->nMem += pPk->nColumn;
      for(i=0; i<pPk->nKeyCol; i++){
        sqlite3VdbeAddOp3(v, OP_Column, iCur, i, reg+i+1);
      }
      nField = pPk->nKeyCol;
    }
    regRec = ++pParse->nMem;
    for(i=0; i<pTab->nCol; i++){
      if( i!=iCol && (pTab->aCol[i].colFlags & COLFLAG_VIRTUAL)==0 ){
        int regOut;
        if( pPk ){
          int iPos = sqlite3TableColumnToIndex(pPk, i);
          int iColPos = sqlite3TableColumnToIndex(pPk, iCol);
          if( iPos<pPk->nKeyCol ) continue;
          regOut = reg+1+iPos-(iPos>iColPos);
        }else{
          regOut = reg+1+nField;
        }
        if( i==pTab->iPKey ){
          sqlite3VdbeAddOp2(v, OP_Null, 0, regOut);
        }else{
          sqlite3ExprCodeGetColumnOfTable(v, pTab, iCur, i, regOut);
        }
        nField++;
      }
    }
    if( nField==0 ){
      /* dbsqlfuzz 5f09e7bcc78b4954d06bf9f2400d7715f48d1fef */
      pParse->nMem++;
      sqlite3VdbeAddOp2(v, OP_Null, 0, reg+1);
      nField = 1;
    }
    sqlite3VdbeAddOp3(v, OP_MakeRecord, reg+1, nField, regRec);
    if( pPk ){
      sqlite3VdbeAddOp4Int(v, OP_IdxInsert, iCur, regRec, reg+1, pPk->nKeyCol);
    }else{
      sqlite3VdbeAddOp3(v, OP_Insert, iCur, regRec, reg);
    }
    sqlite3VdbeChangeP5(v, OPFLAG_SAVEPOSITION);

    sqlite3VdbeAddOp2(v, OP_Next, iCur, addr+1); VdbeCoverage(v);
    sqlite3VdbeJumpHere(v, addr);
  }

exit_drop_column:
  sqlite3DbFree(db, zCol);
  sqlite3SrcListDelete(db, pSrc);
}

/*
** Register built-in functions used to help implement ALTER TABLE
*/
void sqlite3AlterFunctions(void){
  static FuncDef aAlterTableFuncs[] = {
    INTERNAL_FUNCTION(sqlite_rename_column,  9, renameColumnFunc),
    INTERNAL_FUNCTION(sqlite_rename_table,   7, renameTableFunc),
    INTERNAL_FUNCTION(sqlite_rename_test,    7, renameTableTest),
    INTERNAL_FUNCTION(sqlite_drop_column,    3, dropColumnFunc),
    INTERNAL_FUNCTION(sqlite_rename_quotefix,2, renameQuotefixFunc),
    // libSQL extensions
    INTERNAL_FUNCTION(libsql_alter_column, 8, alterColumnFunc),
  };
  sqlite3InsertBuiltinFuncs(aAlterTableFuncs, ArraySize(aAlterTableFuncs));
}
#endif  /* SQLITE_ALTER_TABLE */<|MERGE_RESOLUTION|>--- conflicted
+++ resolved
@@ -1742,7 +1742,6 @@
 }
 
 /*
-<<<<<<< HEAD
 ** SQL function:
 **
 **     libsql_alter_column(SQL,TYPE,OBJ,DB,TABLE,COL,NEWNAME,QUOTE,TEMP)
@@ -1918,9 +1917,6 @@
 
 /*
 ** Walker expression callback used by "RENAME TABLE". 
-=======
-** Walker expression callback used by "RENAME TABLE".
->>>>>>> 995f96f8
 */
 static int renameTableExprCb(Walker *pWalker, Expr *pExpr){
   RenameCtx *p = pWalker->u.pRename;
