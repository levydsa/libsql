use std::sync::Arc;

use crate::connection::Conn;
use crate::{Connection, Result};

/// A guard for safely loading SQLite extensions.
///
/// # Example
///
<<<<<<< HEAD
/// ```rust,ignore
=======
/// ```ignore
>>>>>>> e94f7bd0
/// let _guard = LoadExtensionGuard::new(conn)?;
/// conn.load_extension("uuid", None)?;
/// ```
pub struct LoadExtensionGuard {
    pub(crate) conn: Arc<dyn Conn + Send + Sync>,
}

impl LoadExtensionGuard {
    pub fn new(conn: &Connection) -> Result<LoadExtensionGuard> {
        let conn = conn.conn.clone();
        conn.enable_load_extension(true).map(|_| Self { conn })
    }
}

impl Drop for LoadExtensionGuard {
    fn drop(&mut self) {
        let _ = self.conn.enable_load_extension(false);
    }
}<|MERGE_RESOLUTION|>--- conflicted
+++ resolved
@@ -7,11 +7,7 @@
 ///
 /// # Example
 ///
-<<<<<<< HEAD
-/// ```rust,ignore
-=======
 /// ```ignore
->>>>>>> e94f7bd0
 /// let _guard = LoadExtensionGuard::new(conn)?;
 /// conn.load_extension("uuid", None)?;
 /// ```
