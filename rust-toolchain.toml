--- conflicted
+++ resolved
@@ -1,7 +1,3 @@
 [toolchain]
 profile = "default"
-<<<<<<< HEAD
-channel = "1.79.0"
-=======
-channel = "1.80.0"
->>>>>>> e94f7bd0
+channel = "1.80.0"